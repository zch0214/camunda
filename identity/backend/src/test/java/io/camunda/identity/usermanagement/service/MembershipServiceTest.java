/*
 * Copyright Camunda Services GmbH and/or licensed to Camunda Services GmbH under
 * one or more contributor license agreements. See the NOTICE file distributed
 * with this work for additional information regarding copyright ownership.
 * Licensed under the Camunda License 1.0. You may not use this file
 * except in compliance with the Camunda License 1.0.
 */
package io.camunda.identity.usermanagement.service;

<<<<<<< HEAD
import io.camunda.identity.user.CamundaUser;
import io.camunda.identity.user.CamundaUserWithPassword;
import io.camunda.identity.user.Group;
=======
import static org.junit.jupiter.api.Assertions.assertFalse;
import static org.junit.jupiter.api.Assertions.assertThrows;
import static org.junit.jupiter.api.Assertions.assertTrue;

import io.camunda.identity.usermanagement.CamundaUser;
import io.camunda.identity.usermanagement.CamundaUserWithPassword;
import io.camunda.identity.usermanagement.Group;
>>>>>>> 672dca62
import java.util.UUID;
import org.junit.jupiter.api.Test;
import org.springframework.beans.factory.annotation.Autowired;
import org.springframework.boot.test.context.SpringBootTest;
import org.springframework.test.annotation.DirtiesContext;
import org.springframework.test.annotation.DirtiesContext.ClassMode;

@SpringBootTest
@DirtiesContext(classMode = ClassMode.BEFORE_EACH_TEST_METHOD)
public class MembershipServiceTest {
  @Autowired private MembershipService membershipService;

  @Autowired private GroupService groupService;
  @Autowired private UserService userService;

  @Test
  void addUserToGroupAdded() {
<<<<<<< HEAD
    final var camundaUser =
        userService.createUser(
            new CamundaUserWithPassword(new CamundaUser("user" + UUID.randomUUID()), "password"));
=======
    final var camundaUser = new CamundaUser("user" + UUID.randomUUID());
    final var createdUser =
        userService.createUser(new CamundaUserWithPassword(camundaUser, "password"));
>>>>>>> 672dca62
    final var group = groupService.createGroup(new Group("group" + UUID.randomUUID()));

    membershipService.addUserToGroup(camundaUser, group);

    assertTrue(membershipService.getMembers(group).contains(createdUser));
    assertTrue(membershipService.getUserGroups(camundaUser).contains(group));
  }

  @Test
  void duplicateUserAddUserToGroupThrowsException() {
    final var camundaUser = new CamundaUser("user" + UUID.randomUUID());
    userService.createUser(new CamundaUserWithPassword(camundaUser, "password"));
    final var group = groupService.createGroup(new Group("group" + UUID.randomUUID()));

    membershipService.addUserToGroup(camundaUser, group);
    assertThrows(
        RuntimeException.class, () -> membershipService.addUserToGroup(camundaUser, group));
  }

  @Test
  void nonExistingGroupAddUserToGroupAdded() {
    final var camundaUser = new CamundaUser("user" + UUID.randomUUID());
    userService.createUser(new CamundaUserWithPassword(camundaUser, "password"));
    final var group = new Group("group" + UUID.randomUUID());

    assertThrows(
        RuntimeException.class, () -> membershipService.addUserToGroup(camundaUser, group));
  }

  @Test
  void nonExistingMemberRemoveUserFromGroupNoOp() {
    final var camundaUser = new CamundaUser("user" + UUID.randomUUID());
    userService.createUser(new CamundaUserWithPassword(camundaUser, "password"));
    final var group = groupService.createGroup(new Group("group" + UUID.randomUUID()));

    membershipService.removeUserFromGroup(camundaUser, group);

    assertFalse(membershipService.getMembers(group).contains(camundaUser));
  }

  @Test
  void existingMemberRemoveUserFromGroupRemoved() {
    final var camundaUser = new CamundaUser("user" + UUID.randomUUID());
    userService.createUser(new CamundaUserWithPassword(camundaUser, "password"));
    final var group = groupService.createGroup(new Group("group" + UUID.randomUUID()));
    membershipService.addUserToGroup(camundaUser, group);

    membershipService.removeUserFromGroup(camundaUser, group);

    assertFalse(membershipService.getMembers(group).contains(camundaUser));
    assertFalse(membershipService.getUserGroups(camundaUser).contains(group));
  }
}<|MERGE_RESOLUTION|>--- conflicted
+++ resolved
@@ -7,11 +7,6 @@
  */
 package io.camunda.identity.usermanagement.service;
 
-<<<<<<< HEAD
-import io.camunda.identity.user.CamundaUser;
-import io.camunda.identity.user.CamundaUserWithPassword;
-import io.camunda.identity.user.Group;
-=======
 import static org.junit.jupiter.api.Assertions.assertFalse;
 import static org.junit.jupiter.api.Assertions.assertThrows;
 import static org.junit.jupiter.api.Assertions.assertTrue;
@@ -19,7 +14,6 @@
 import io.camunda.identity.usermanagement.CamundaUser;
 import io.camunda.identity.usermanagement.CamundaUserWithPassword;
 import io.camunda.identity.usermanagement.Group;
->>>>>>> 672dca62
 import java.util.UUID;
 import org.junit.jupiter.api.Test;
 import org.springframework.beans.factory.annotation.Autowired;
@@ -37,15 +31,9 @@
 
   @Test
   void addUserToGroupAdded() {
-<<<<<<< HEAD
-    final var camundaUser =
-        userService.createUser(
-            new CamundaUserWithPassword(new CamundaUser("user" + UUID.randomUUID()), "password"));
-=======
     final var camundaUser = new CamundaUser("user" + UUID.randomUUID());
     final var createdUser =
         userService.createUser(new CamundaUserWithPassword(camundaUser, "password"));
->>>>>>> 672dca62
     final var group = groupService.createGroup(new Group("group" + UUID.randomUUID()));
 
     membershipService.addUserToGroup(camundaUser, group);
