# Zeebe broker configuration file

# Overview -------------------------------------------

# This file contains a complete list of available configuration options.

# Default values:
#
# When the default value is used for a configuration option, the option is
# commented out. You can learn the default value from this file

# Conventions:
#
# Byte sizes
# For buffers and others must be specified as strings and follow the following
# format: "10U" where U (unit) must be replaced with K = Kilobytes, M = Megabytes or G = Gigabytes.
# If unit is omitted then the default unit is simply bytes.
# Example:
# sendBufferSize = "16M" (creates a buffer of 16 Megabytes)
#
# Time units
# Timeouts, intervals, and the likes, must be specified as strings and follow the following
# format: "VU", where:
#   - V is a numerical value (e.g. 1, 1.2, 3.56, etc.)
#   - U is the unit, one of: ms = Millis, s = Seconds, m = Minutes, or h = Hours
#
# Paths:
# Relative paths are resolved relative to the installation directory of the
# broker.

# ----------------------------------------------------


[gateway]
# Enable the embedded gateway to start on broker startup.
# This setting can also be overridden using the environment variable ZEEBE_EMBED_GATEWAY.
# enable = true

[gateway.network]
# Sets the host the embedded gateway binds to.
# This setting can be specified using the following precedence:
# 1. setting the environment variable ZEEBE_GATEWAY_HOST
# 2. setting gateway.network.host property in this file
# 3. setting the environment variable ZEEBE__HOST
# 4. setting network.host property in this file
# host = "0.0.0.0"

# Sets the port the embedded gateway binds to.
# This setting can also be overridden using the environment variable ZEEBE_GATEWAY_PORT.
# port = 26500

<<<<<<< HEAD
[gateway.cluster]
# Sets the broker the gateway should initial contact.
# This setting can also be overridden using the environment variable ZEEBE_GATEWAY_CONTACT_POINT.
# contactPoint = "127.0.0.1:26501"

# Sets size of the transport buffer to send and received messages between gateway and broker cluster.
# This setting can also be overridden using the environment variable ZEEBE_GATEWAY_TRANSPORT_BUFFER.
# transportBuffer = "128M"

# Sets the timeout of requests send to the broker cluster
# This setting can also be overridden using the environment variable ZEEBE_GATEWAY_REQUEST_TIMEOUT.
# requestTimeout = "15s"

=======
>>>>>>> cb9ea88a
[gateway.threads]
# Sets the number of threads the gateway will use to communicate with the broker cluster
# This setting can also be overridden using the environment variable ZEEBE_GATEWAY_MANAGEMENT_THREADS.
# managementThreads = 1

[network]

# This section contains the network configuration. Particularly, it allows to
# configure the hosts and ports the broker should bind to. the broker exposes 4
# ports: 1. client: the port on which client (Java, CLI, Go, ...) connections
# are handled 2. management: used internally by the cluster for management
# interactions 3. replication: used internally by the cluster for replicating
# data across nodes using the raft protocol 4. atomix: used internally by the
# cluster for membership management

# Controls the default host the broker should bind to. Can be overwritten on a
# per binding basis for client, management and replication
#
# This setting can also be overridden using the environment variable ZEEBE_HOST.
# host = "0.0.0.0"

# If a port offset is set it will be added to all ports specified in the config
# or the default values. This is a shortcut to not always specifying every port.
#
# The offset will be added to the second last position of the port, as Zeebe
# requires multiple ports. As example a portOffset of 5 will increment all ports
# by 50, i.e. 26500 will become 26550 and so on.
#
# This setting can also be overridden using the environment variable ZEEBE_PORT_OFFSET.
# portOffset = 0

# Controls the default size of the buffers that are used for buffering outgoing
# messages. Can be overwritten on a per binding basis for client, management and
# replication
# defaultSendBufferSize = "16M"

[network.client]

# Allows to override the host the client api binds to
# host = "localhost"
#
# The port the client api binds to
# port = 26501
#
# Overrides the size of the buffer used for buffering outgoing messages to
# clients
# sendBufferSize = "16M"
#
# Sets the size of the buffer used for receiving control messages from clients
# (such as management of subscriptions)
# controlMessageBufferSize = "8M"

[network.management]

# Overrides the host the management api binds to
# host = "localhost"
#
# Sets the port the management api binds to
# port = 26502
#
# Overrides the size of the buffer to be used for buffering outgoing messages to
# other brokers through the management protocols
# sendBufferSize = "16M"
#
# Sets the buffer size used for receiving gossip messages and others
# receiveBufferSize = "8M"

[network.replication]

# Overrides the host the replication api binds to
# host = "localhost"
#
# Sets the port the replication api binds to
# port = 26503
#
# Sets the buffer size used for buffering outgoing raft (replication) messages
# sendBufferSize = "16M"

[network.subscription]

# Overrides the host the subscription api binds to
# host = "localhost"
#
# Sets the port the subscription api binds to
# port = 26504
#
# Overrides the size of the buffer to be used for buffering outgoing messages to
# other brokers through the subscription protocols
# sendBufferSize = "16M"
#
# Sets the buffer size used for receiving subscription messages and others
# receiveBufferSize = "8M"

[network.atomix]

# Overrides the host the subscription api binds to
# host = "localhost"
#
# Sets the port the subscription api binds to
# port = 26505
#
# Overrides the size of the buffer to be used for buffering outgoing messages to
# other brokers through the subscription protocols
# sendBufferSize = "16M"
#
# Sets the buffer size used for receiving subscription messages and others
# receiveBufferSize = "8M"


[data]

# This section allows to configure Zeebe's data storage. Data is stored in
# "partition folders". A partition folder has the following structure:
#
# partition-0                       (root partition folder)
# ├── partition.json                (metadata about the partition)
# ├── segments                      (the actual data as segment files)
# │   ├── 00.data
# │   └── 01.data
# ├── index                      	(log block index state and snapshots)
# │   ├── runtime
# │   └── snapshots
# └── state                     	(stream processor state and snapshots)
#     └── stream-processor
#		  ├── runtime
#		  └── snapshots

# Specify a list of directories in which data is stored. Using multiple
# directories makes sense in case the machine which is running Zeebe has
# multiple disks which are used in a JBOD (just a bunch of disks) manner. This
# allows to get greater throughput in combination with a higher io thread count
# since writes to different disks can potentially be done in parallel.
#
# This setting can also be overridden using the environment variable ZEEBE_DIRECTORIES.
# directories = [ "data" ]

# The default size of data segments.
# defaultSegmentSize = "512M"

# How often we take snapshots of streams (time unit)
# snapshotPeriod = "15m"

# How often follower partitions will check for new snapshots to replicate from
# the leader partitions. Snapshot replication enables faster failover by
# reducing how many log entries must be reprocessed in case of leader change.
# snapshotReplicationPeriod = "5m"


[cluster]

# This section contains all cluster related configurations, to setup an zeebe cluster

# Specifies the unique id of this broker node in a cluster.
# The id should be between 0 and number of nodes in the cluster (exclusive).
#
# This setting can also be overridden using the environment variable ZEEBE_NODE_ID.
# nodeId = 0

# Controls the number of partitions, which should exist in the cluster.
#
# This can also be overridden using the environment variable ZEEBE_PARTITIONS_COUNT.
# partitionsCount = 1

# Controls the replication factor, which defines the count of replicas per partition.
# The replication factor cannot be greater than the number of nodes in the cluster.
#
# This can also be overridden using the environment variable ZEEBE_REPLICATION_FACTOR.
# replicationFactor = 1

# Specifies the zeebe cluster size. This value is used to determine which broker
# is responsible for which partition.
#
# This can also be overridden using the environment variable ZEEBE_CLUSTER_SIZE.
# clusterSize = 1

# Allows to specify a list of known other nodes to connect to on startup
# The contact points of the management api must be specified.
# The format is [HOST:PORT]
# Example:
# initialContactPoints = [ "192.168.1.22:26502", "192.168.1.32:26502" ]
#
# This setting can also be overridden using the environment variable ZEEBE_CONTACT_POINTS
# specifying a comma-separated list of contact points.
#
# Default is empty list:
# initialContactPoints = []

[threads]

# Controls the number of non-blocking CPU threads to be used. WARNING: You
# should never specify a value that is larger than the number of physical cores
# available. Good practice is to leave 1-2 cores for ioThreads and the operating
# system (it has to run somewhere). For example, when running Zeebe on a machine
# which has 4 cores, a good value would be 2.
#
# The default value is 2.
#cpuThreadCount = 2

# Controls the number of io threads to be used. These threads are used for
# workloads that write data to disk. While writing, these threads are blocked
# which means that they yield the CPU.
#
# The default value is 2.
#ioThreadCount = 2

[metrics]

# Path to the file to which metrics are written. Metrics are written in a
# text-based format understood by prometheus.io
# metricsFile = "metrics/zeebe.prom"

# Controls the interval at which the metrics are written to the metrics file
# reportingInterval = "5s"

<<<<<<< HEAD
# Controls if the prometheus metrics should be exporter over HTTP
# This setting can also be overridden using the environment variable ZEEBE_METRICS_HTTP_SERVER.
# enableHttpServer = false

# Host to export metrics on, defaults to network.host
# host = "0.0.0.0"

# Port to export metrics on
# port = 9600

[gossip]

# retransmissionMultiplier = 3
# probeInterval = "1s"
# probeTimeout = "500ms"
# probeIndirectNodes = 3
# probeIndirectTimeout = "1s"
# suspicionMultiplier = 5
# syncTimeout = "3s"
# syncInterval = "15s"
# joinTimeout = "1s"
# joinInterval = "5s"
# leaveTimeout = "1s"
# maxMembershipEventsPerMessage = 32
# maxCustomEventsPerMessage = 8

=======
>>>>>>> cb9ea88a
[raft]

# heartbeatInterval = "250ms"
# electionInterval = "1s"
# leaveTimeout = "1s"

# Configure exporters below; note that configuration parsing conventions do not apply to exporter
# arguments, which will be parsed as normal TOML.
#
# Each exporter should be configured following this template:
#
# id:
#   property should be unique in this configuration file, as it will server as the exporter
#   ID for loading/unloading.
# jarPath:
#   path to the JAR file containing the exporter class. JARs are only loaded once, so you can define
#   two exporters that point to the same JAR, with the same class or a different one, and use args
#   to parametrize its instantiation.
# className:
#   entry point of the exporter, a class which *must* extend the io.zeebe.exporter.Exporter
#   interface.
#
# A nested table as [exporters.args] will allow you to inject arbitrary arguments into your
# class through the use of annotations.
#
# Enable the following debug exporter to log the exported records to console
#
# [[exporters]]
# id = "debug-log"
# className = "io.zeebe.broker.exporter.debug.DebugLogExporter"
# [exporters.args]
#   logLevel = "debug"
#   prettyPrint = false
#
# Enable the following debug exporter to start a http server to inspect the exported records
#
# [[exporters]]
# id = "debug-http"
# className = "io.zeebe.broker.exporter.debug.DebugHttpExporter"
# [exporters.args]
#   port = 8000
#   limit = 1024
#
#
# An example configuration for the elasticsearch exporter:
#
#[[exporters]]
#id = "elasticsearch"
#className = "io.zeebe.exporter.ElasticsearchExporter"
#
#  [exporters.args]
#  url = "http://localhost:9200"
#
#  [exporters.args.bulk]
#  delay = 5
#  size = 1_000
#
#  [exporters.args.authentication]
#  username = elastic
#  password = changeme
#
#  [exporters.args.index]
#  prefix = "zeebe-record"
#  createTemplate = true
#
#  command = false
#  event = true
#  rejection = false
#
#  deployment = true
#  incident = true
#  job = true
#  message = false
#  messageSubscription = false
#  raft = false
#  workflowInstance = true
#  workflowInstanceSubscription = false<|MERGE_RESOLUTION|>--- conflicted
+++ resolved
@@ -49,7 +49,6 @@
 # This setting can also be overridden using the environment variable ZEEBE_GATEWAY_PORT.
 # port = 26500
 
-<<<<<<< HEAD
 [gateway.cluster]
 # Sets the broker the gateway should initial contact.
 # This setting can also be overridden using the environment variable ZEEBE_GATEWAY_CONTACT_POINT.
@@ -63,8 +62,6 @@
 # This setting can also be overridden using the environment variable ZEEBE_GATEWAY_REQUEST_TIMEOUT.
 # requestTimeout = "15s"
 
-=======
->>>>>>> cb9ea88a
 [gateway.threads]
 # Sets the number of threads the gateway will use to communicate with the broker cluster
 # This setting can also be overridden using the environment variable ZEEBE_GATEWAY_MANAGEMENT_THREADS.
@@ -279,7 +276,6 @@
 # Controls the interval at which the metrics are written to the metrics file
 # reportingInterval = "5s"
 
-<<<<<<< HEAD
 # Controls if the prometheus metrics should be exporter over HTTP
 # This setting can also be overridden using the environment variable ZEEBE_METRICS_HTTP_SERVER.
 # enableHttpServer = false
@@ -290,24 +286,6 @@
 # Port to export metrics on
 # port = 9600
 
-[gossip]
-
-# retransmissionMultiplier = 3
-# probeInterval = "1s"
-# probeTimeout = "500ms"
-# probeIndirectNodes = 3
-# probeIndirectTimeout = "1s"
-# suspicionMultiplier = 5
-# syncTimeout = "3s"
-# syncInterval = "15s"
-# joinTimeout = "1s"
-# joinInterval = "5s"
-# leaveTimeout = "1s"
-# maxMembershipEventsPerMessage = 32
-# maxCustomEventsPerMessage = 8
-
-=======
->>>>>>> cb9ea88a
 [raft]
 
 # heartbeatInterval = "250ms"
