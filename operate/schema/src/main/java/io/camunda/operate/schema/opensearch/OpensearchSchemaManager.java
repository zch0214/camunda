/*
 * Copyright Camunda Services GmbH
 *
 * BY INSTALLING, DOWNLOADING, ACCESSING, USING, OR DISTRIBUTING THE SOFTWARE (“USE”), YOU INDICATE YOUR ACCEPTANCE TO AND ARE ENTERING INTO A CONTRACT WITH, THE LICENSOR ON THE TERMS SET OUT IN THIS AGREEMENT. IF YOU DO NOT AGREE TO THESE TERMS, YOU MUST NOT USE THE SOFTWARE. IF YOU ARE RECEIVING THE SOFTWARE ON BEHALF OF A LEGAL ENTITY, YOU REPRESENT AND WARRANT THAT YOU HAVE THE ACTUAL AUTHORITY TO AGREE TO THE TERMS AND CONDITIONS OF THIS AGREEMENT ON BEHALF OF SUCH ENTITY.
 * “Licensee” means you, an individual, or the entity on whose behalf you receive the Software.
 *
 * Permission is hereby granted, free of charge, to the Licensee obtaining a copy of this Software and associated documentation files to deal in the Software without restriction, including without limitation the rights to use, copy, modify, merge, publish, distribute, sublicense, and/or sell copies of the Software, and to permit persons to whom the Software is furnished to do so, subject in each case to the following conditions:
 * Condition 1: If the Licensee distributes the Software or any derivative works of the Software, the Licensee must attach this Agreement.
 * Condition 2: Without limiting other conditions in this Agreement, the grant of rights is solely for non-production use as defined below.
 * "Non-production use" means any use of the Software that is not directly related to creating products, services, or systems that generate revenue or other direct or indirect economic benefits.  Examples of permitted non-production use include personal use, educational use, research, and development. Examples of prohibited production use include, without limitation, use for commercial, for-profit, or publicly accessible systems or use for commercial or revenue-generating purposes.
 *
 * If the Licensee is in breach of the Conditions, this Agreement, including the rights granted under it, will automatically terminate with immediate effect.
 *
 * SUBJECT AS SET OUT BELOW, THE SOFTWARE IS PROVIDED “AS IS”, WITHOUT WARRANTY OF ANY KIND, EXPRESS OR IMPLIED, INCLUDING BUT NOT LIMITED TO THE WARRANTIES OF MERCHANTABILITY, FITNESS FOR A PARTICULAR PURPOSE, AND NONINFRINGEMENT. IN NO EVENT SHALL THE AUTHORS OR COPYRIGHT HOLDERS BE LIABLE FOR ANY CLAIM, DAMAGES OR OTHER LIABILITY, WHETHER IN AN ACTION OF CONTRACT, TORT OR OTHERWISE, ARISING FROM, OUT OF OR IN CONNECTION WITH THE SOFTWARE OR THE USE OR OTHER DEALINGS IN THE SOFTWARE.
 * NOTHING IN THIS AGREEMENT EXCLUDES OR RESTRICTS A PARTY’S LIABILITY FOR (A) DEATH OR PERSONAL INJURY CAUSED BY THAT PARTY’S NEGLIGENCE, (B) FRAUD, OR (C) ANY OTHER LIABILITY TO THE EXTENT THAT IT CANNOT BE LAWFULLY EXCLUDED OR RESTRICTED.
 */
package io.camunda.operate.schema.opensearch;

import static io.camunda.operate.schema.indices.AbstractIndexDescriptor.SCHEMA_FOLDER_OPENSEARCH;
import static java.lang.String.format;

import com.fasterxml.jackson.core.type.TypeReference;
import com.fasterxml.jackson.databind.JsonNode;
import com.fasterxml.jackson.databind.ObjectMapper;
import io.camunda.operate.conditions.OpensearchCondition;
import io.camunda.operate.exceptions.OperateRuntimeException;
import io.camunda.operate.property.OperateOpensearchProperties;
import io.camunda.operate.property.OperateProperties;
import io.camunda.operate.schema.IndexMapping;
import io.camunda.operate.schema.IndexMapping.IndexMappingProperty;
import io.camunda.operate.schema.SchemaManager;
import io.camunda.operate.schema.elasticsearch.ElasticsearchSchemaManager;
import io.camunda.operate.schema.indices.IndexDescriptor;
import io.camunda.operate.schema.templates.TemplateDescriptor;
import io.camunda.operate.store.opensearch.client.sync.RichOpenSearchClient;
import io.camunda.operate.util.LambdaExceptionUtil;
import jakarta.json.spi.JsonProvider;
import jakarta.json.stream.JsonParser;
import java.io.IOException;
import java.io.InputStream;
import java.io.StringReader;
import java.nio.charset.StandardCharsets;
import java.util.*;
import java.util.stream.Collectors;
import org.opensearch.client.json.JsonpDeserializer;
import org.opensearch.client.json.jsonb.JsonbJsonpMapper;
import org.opensearch.client.opensearch._types.OpenSearchException;
import org.opensearch.client.opensearch._types.mapping.Property;
import org.opensearch.client.opensearch._types.mapping.TypeMapping;
import org.opensearch.client.opensearch.cluster.PutComponentTemplateRequest;
import org.opensearch.client.opensearch.indices.Alias;
import org.opensearch.client.opensearch.indices.CreateIndexRequest;
import org.opensearch.client.opensearch.indices.IndexSettings;
import org.opensearch.client.opensearch.indices.PutIndexTemplateRequest;
import org.opensearch.client.opensearch.indices.PutIndexTemplateRequest.Builder;
import org.opensearch.client.opensearch.indices.PutMappingRequest;
import org.opensearch.client.opensearch.indices.put_index_template.IndexTemplateMapping;
import org.slf4j.Logger;
import org.slf4j.LoggerFactory;
import org.springframework.beans.factory.annotation.Autowired;
import org.springframework.context.annotation.Conditional;
import org.springframework.context.annotation.Profile;
import org.springframework.stereotype.Component;
import org.springframework.util.StreamUtils;

@Component("schemaManager")
@Profile("!test")
@Conditional(OpensearchCondition.class)
public class OpensearchSchemaManager implements SchemaManager {
  public static final String SETTINGS = "settings";
  public static final String MAPPINGS = "mappings";
  private static final String SCHEMA_OPENSEARCH_CREATE_POLICY_JSON =
      SCHEMA_FOLDER_OPENSEARCH + "/policy/%s.json";
  private static final Logger LOGGER = LoggerFactory.getLogger(OpensearchSchemaManager.class);
  protected final OperateProperties operateProperties;

  protected final RichOpenSearchClient richOpenSearchClient;

  private final ObjectMapper objectMapper = new ObjectMapper();
  private final JsonbJsonpMapper jsonpMapper = new JsonbJsonpMapper();

  private final List<TemplateDescriptor> templateDescriptors;

  private final List<IndexDescriptor> indexDescriptors;

  @Autowired
  public OpensearchSchemaManager(
      final OperateProperties operateProperties,
      final RichOpenSearchClient richOpenSearchClient,
      final List<TemplateDescriptor> templateDescriptors,
      final List<IndexDescriptor> indexDescriptors) {
    super();
    this.operateProperties = operateProperties;
    this.richOpenSearchClient = richOpenSearchClient;
    this.templateDescriptors = templateDescriptors;
    this.indexDescriptors =
        indexDescriptors.stream()
            .filter(indexDescriptor -> !(indexDescriptor instanceof TemplateDescriptor))
            .toList();
  }

  @Override
  public void createSchema() {
    if (operateProperties.getArchiver().isIlmEnabled()) {
      createIsmPolicy();
    }
    createDefaults();
    createTemplates();
    createIndices();
  }

  @Override
<<<<<<< HEAD
  public void checkAndUpdateIndices() {
    LOGGER.info("Updating Indices with currently-configured number of replicas...");
    final String currentConfigNumberOfReplicas =
        String.valueOf(operateProperties.getOpensearch().getNumberOfReplicas());
    getIndexNames("*")
        .forEach(
            index -> {
              final Map<String, String> indexSettings =
                  getIndexSettingsFor(index, NUMBERS_OF_REPLICA, REFRESH_INTERVAL);
              final String currentIndexNumberOfReplicas = indexSettings.get(NUMBERS_OF_REPLICA);
              final String refreshInterval = indexSettings.get(REFRESH_INTERVAL);
              if (currentIndexNumberOfReplicas == null
                  || !currentIndexNumberOfReplicas.equals(currentConfigNumberOfReplicas)) {
                indexSettings.put(NUMBERS_OF_REPLICA, currentConfigNumberOfReplicas);
                indexSettings.put(
                    REFRESH_INTERVAL,
                    (refreshInterval == null)
                        ? operateProperties.getOpensearch().getRefreshInterval()
                        : refreshInterval);
                final boolean success = setIndexSettingsFor(indexSettings, index);
                if (success) {
                  LOGGER.debug("Successfully updated number of replicas for index {}", index);
                } else {
                  LOGGER.warn("Failed to update number of replicas for index {}", index);
                }
              }
            });
=======
  public void createDefaults() {
    final OperateOpensearchProperties osConfig = operateProperties.getOpensearch();

    final String settingsTemplateName = settingsTemplateName();
    LOGGER.info(
        "Create default settings '{}' with {} shards and {} replicas per index.",
        settingsTemplateName,
        osConfig.getNumberOfShards(),
        osConfig.getNumberOfReplicas());

    final IndexSettings settings = getDefaultIndexSettings();
    richOpenSearchClient
        .template()
        .createComponentTemplateWithRetries(
            new PutComponentTemplateRequest.Builder()
                .name(settingsTemplateName)
                .template(t -> t.settings(settings))
                .build());
  }

  @Override
  public void createIndex(
      final IndexDescriptor indexDescriptor, final String indexClasspathResource) {
    try {
      final InputStream description =
          OpensearchSchemaManager.class.getResourceAsStream(indexClasspathResource);
      final var request =
          createIndexFromJson(
              StreamUtils.copyToString(description, StandardCharsets.UTF_8),
              indexDescriptor.getFullQualifiedName(),
              Map.of(indexDescriptor.getAlias(), new Alias.Builder().isWriteIndex(false).build()),
              getIndexSettings(indexDescriptor.getIndexName()));
      createIndex(request, indexDescriptor.getFullQualifiedName());
    } catch (final Exception e) {
      throw new OperateRuntimeException(
          "Could not create index " + indexDescriptor.getIndexName(), e);
    }
  }

  @Override
  public void createTemplate(
      final TemplateDescriptor templateDescriptor, final String templateClasspathResource) {
    final String json =
        templateClasspathResource != null
            ? readTemplateJson(templateClasspathResource)
            : readTemplateJson(templateDescriptor.getSchemaClasspathFilename());

    final PutIndexTemplateRequest indexTemplateRequest =
        prepareIndexTemplateRequest(templateDescriptor, json);
    putIndexTemplate(indexTemplateRequest);

    // This is necessary, otherwise operate won't find indexes at startup
    final String indexName = templateDescriptor.getFullQualifiedName();

    final var request =
        createIndexFromJson(
            json,
            templateDescriptor.getFullQualifiedName(),
            Map.of(templateDescriptor.getAlias(), new Alias.Builder().isWriteIndex(false).build()),
            getIndexSettings(templateDescriptor.getIndexName()));
    createIndex(request, indexName);
>>>>>>> be96afc2
  }

  @Override
  public boolean setIndexSettingsFor(final Map<String, ?> settings, final String indexPattern) {
    final IndexSettings indexSettings =
        new IndexSettings.Builder()
            .refreshInterval(ri -> ri.time(((String) settings.get(REFRESH_INTERVAL))))
            .numberOfReplicas(String.valueOf(settings.get(NUMBERS_OF_REPLICA)))
            .build();
    return richOpenSearchClient.index().setIndexSettingsFor(indexSettings, indexPattern);
  }

  @Override
  public String getOrDefaultRefreshInterval(final String indexName, final String defaultValue) {
    return richOpenSearchClient.index().getOrDefaultRefreshInterval(indexName, defaultValue);
  }

  @Override
  public String getOrDefaultNumbersOfReplica(final String indexName, final String defaultValue) {
    return richOpenSearchClient.index().getOrDefaultNumbersOfReplica(indexName, defaultValue);
  }

  @Override
  public void refresh(final String indexPattern) {
    richOpenSearchClient.index().refreshWithRetries(indexPattern);
  }

  @Override
  public boolean isHealthy() {
    return richOpenSearchClient.cluster().isHealthy();
  }

  @Override
  public Set<String> getIndexNames(final String indexPattern) {
    return richOpenSearchClient.index().getIndexNamesWithRetries(indexPattern);
  }

  @Override
  public Set<String> getAliasesNames(final String indexPattern) {
    return richOpenSearchClient.index().getAliasesNamesWithRetries(indexPattern);
  }

  @Override
  public long getNumberOfDocumentsFor(final String... indexPatterns) {
    return richOpenSearchClient.index().getNumberOfDocumentsWithRetries(indexPatterns);
  }

  @Override
  public boolean deleteIndicesFor(final String indexPattern) {
    return richOpenSearchClient.index().deleteIndicesWithRetries(indexPattern);
  }

  @Override
  public boolean deleteTemplatesFor(final String deleteTemplatePattern) {
    return richOpenSearchClient.template().deleteTemplatesWithRetries(deleteTemplatePattern);
  }

  @Override
  public void removePipeline(final String pipelineName) {
    richOpenSearchClient.pipeline().removePipelineWithRetries(pipelineName);
  }

  @Override
  public boolean addPipeline(final String name, final String pipelineDefinition) {
    return richOpenSearchClient.pipeline().addPipelineWithRetries(name, pipelineDefinition);
  }

  @Override
  public Map<String, String> getIndexSettingsFor(final String indexName, final String... fields) {
    final IndexSettings indexSettings =
        richOpenSearchClient.index().getIndexSettingsWithRetries(indexName);
    final var result = new HashMap<String, String>();
    for (final String field : fields) {
      if (field.equals(REFRESH_INTERVAL)) {
        final var refreshInterval = indexSettings.refreshInterval();
        result.put(REFRESH_INTERVAL, refreshInterval != null ? refreshInterval.time() : null);
      }
      if (field.equals(NUMBERS_OF_REPLICA)) {
        result.put(NUMBERS_OF_REPLICA, indexSettings.numberOfReplicas());
      }
    }
    return result;
  }

  @Override
  public String getIndexPrefix() {
    return operateProperties.getOpensearch().getIndexPrefix();
  }

  @Override
  public Map<String, IndexMapping> getIndexMappings(final String indexNamePattern) {
    return richOpenSearchClient.index().getIndexMappings(indexNamePattern);
  }

  @Override
  public void updateSchema(final Map<IndexDescriptor, Set<IndexMappingProperty>> newFields) {
    for (final Map.Entry<IndexDescriptor, Set<IndexMappingProperty>> indexNewFields :
        newFields.entrySet()) {
      if (indexNewFields.getKey() instanceof TemplateDescriptor) {
        LOGGER.info(
            "Update template: " + ((TemplateDescriptor) indexNewFields.getKey()).getTemplateName());
        final TemplateDescriptor templateDescriptor = (TemplateDescriptor) indexNewFields.getKey();
        final String json = readTemplateJson(templateDescriptor.getSchemaClasspathFilename());
        final PutIndexTemplateRequest indexTemplateRequest =
            prepareIndexTemplateRequest(templateDescriptor, json);
        putIndexTemplate(indexTemplateRequest, true);
      }

      final Map<String, Property> properties;
      try (final JsonParser jsonParser =
          JsonProvider.provider()
              .createParser(
                  new StringReader(
                      IndexMappingProperty.toJsonString(
                          indexNewFields.getValue(), objectMapper)))) {
        properties =
            JsonpDeserializer.stringMapDeserializer(Property._DESERIALIZER)
                .deserialize(jsonParser, jsonpMapper);
      }
      final PutMappingRequest request =
          new PutMappingRequest.Builder()
              .index(indexNewFields.getKey().getAlias())
              .properties(properties)
              .build();
      LOGGER.info(
          String.format(
              "Index alias: %s. New fields will be added: %s",
              indexNewFields.getKey().getAlias(), indexNewFields.getValue()));
      richOpenSearchClient.index().putMapping(request);
    }
  }

  @Override
  public IndexMapping getExpectedIndexFields(final IndexDescriptor indexDescriptor) {
    final InputStream description =
        ElasticsearchSchemaManager.class.getResourceAsStream(
            indexDescriptor.getSchemaClasspathFilename());
    try {
      final String currentVersionSchema =
          StreamUtils.copyToString(description, StandardCharsets.UTF_8);
      final TypeReference<HashMap<String, Object>> type = new TypeReference<>() {};
      final Map<String, Object> properties =
          (Map<String, Object>)
              ((Map<String, Object>)
                      objectMapper.readValue(currentVersionSchema, type).get("mappings"))
                  .get("properties");
      return new IndexMapping()
          .setIndexName(indexDescriptor.getIndexName())
          .setProperties(
              properties.entrySet().stream()
                  .map(
                      LambdaExceptionUtil.rethrowFunction(
                          entry ->
                              new IndexMappingProperty()
                                  .setName(entry.getKey())
                                  .setTypeDefinition(entry.getValue())))
                  .collect(Collectors.toSet()));
    } catch (final IOException e) {
      throw new OperateRuntimeException(e);
    }
  }

  private IndexSettings getDefaultIndexSettings() {
    final OperateOpensearchProperties osConfig = operateProperties.getOpensearch();
    return new IndexSettings.Builder()
        .numberOfShards(String.valueOf(osConfig.getNumberOfShards()))
        .numberOfReplicas(String.valueOf(osConfig.getNumberOfReplicas()))
        .build();
  }

  private IndexSettings getIndexSettings(final String indexName) {
    final OperateOpensearchProperties osConfig = operateProperties.getOpensearch();
    final var shards =
        osConfig
            .getNumberOfShardsForIndices()
            .getOrDefault(indexName, osConfig.getNumberOfShards());
    final var replicas =
        osConfig
            .getNumberOfReplicasForIndices()
            .getOrDefault(indexName, osConfig.getNumberOfReplicas());

    return new IndexSettings.Builder()
        .numberOfShards(String.valueOf(shards))
        .numberOfReplicas(String.valueOf(replicas))
        .build();
  }

  private String settingsTemplateName() {
    final OperateOpensearchProperties osConfig = operateProperties.getOpensearch();
    return format("%s_template", osConfig.getIndexPrefix());
  }

  private void createTemplates() {
    templateDescriptors.forEach(this::createTemplate);
  }

  private IndexSettings templateSettings(final TemplateDescriptor indexDescriptor) {
    final var shards =
        operateProperties
            .getOpensearch()
            .getNumberOfShardsForIndices()
            .get(indexDescriptor.getIndexName());

    final var replicas =
        operateProperties
            .getOpensearch()
            .getNumberOfReplicasForIndices()
            .get(indexDescriptor.getIndexName());

    if (shards != null || replicas != null) {
      final var indexSettingsBuilder = new IndexSettings.Builder();

      if (shards != null) {
        indexSettingsBuilder.numberOfShards(shards.toString());
      }

      if (replicas != null) {
        indexSettingsBuilder.numberOfReplicas(replicas.toString());
      }

      return indexSettingsBuilder.build();
    }
    return null;
  }

  private void createTemplate(final TemplateDescriptor templateDescriptor) {

    final String json = readTemplateJson(templateDescriptor.getSchemaClasspathFilename());

    final PutIndexTemplateRequest indexTemplateRequest =
        prepareIndexTemplateRequest(templateDescriptor, json);
    putIndexTemplate(indexTemplateRequest);

    // This is necessary, otherwise operate won't find indexes at startup
    final String indexName = templateDescriptor.getFullQualifiedName();

    final var request =
        createIndexFromJson(
            json,
            templateDescriptor.getFullQualifiedName(),
            Map.of(templateDescriptor.getAlias(), new Alias.Builder().isWriteIndex(false).build()),
            getIndexSettings(templateDescriptor.getIndexName()));
    createIndex(request, indexName);
  }

  private static String readTemplateJson(final String classPathResourceName) {
    try {
      // read settings and mappings
      final InputStream description =
          OpensearchSchemaManager.class.getResourceAsStream(classPathResourceName);
      final String json = StreamUtils.copyToString(description, StandardCharsets.UTF_8);
      return json;
    } catch (final Exception e) {
      throw new OperateRuntimeException(
          "Exception occurred when reading template JSON: " + e.getMessage(), e);
    }
  }

  private PutIndexTemplateRequest prepareIndexTemplateRequest(
      final TemplateDescriptor templateDescriptor, final String json) {
    final var templateSettings = templateSettings(templateDescriptor);
    final var templateBuilder =
        new IndexTemplateMapping.Builder()
            .aliases(templateDescriptor.getAlias(), new Alias.Builder().build());

    try {

      final var indexAsJSONNode = objectMapper.readTree(new StringReader(json));

      final var customSettings = getCustomSettings(templateSettings, indexAsJSONNode);
      final var mappings = getMappings(indexAsJSONNode.get(MAPPINGS));

<<<<<<< HEAD
    // This is necessary, otherwise operate won't find indexes at startup
    final String indexName = templateDescriptor.getFullQualifiedName();
    final String templateFileName =
        format(SCHEMA_OPENSEARCH_CREATE_TEMPLATE_JSON, templateDescriptor.getIndexName());
    try {
      final InputStream description =
          OpensearchSchemaManager.class.getResourceAsStream(templateFileName);
      final var request =
          createIndexFromJson(
              StreamUtils.copyToString(description, Charset.defaultCharset()),
              templateDescriptor.getFullQualifiedName(),
              Map.of(
                  templateDescriptor.getAlias(), new Alias.Builder().isWriteIndex(false).build()),
              getIndexSettings(templateDescriptor.getIndexName()));
      createIndex(request, indexName);
    } catch (final Exception e) {
      throw new OperateRuntimeException(e);
=======
      final IndexTemplateMapping template =
          templateBuilder.mappings(mappings).settings(customSettings).build();

      final PutIndexTemplateRequest request =
          new Builder()
              .name(templateDescriptor.getTemplateName())
              .indexPatterns(templateDescriptor.getIndexPattern())
              .template(template)
              .composedOf(settingsTemplateName())
              .build();
      return request;
    } catch (final Exception ex) {
      throw new OperateRuntimeException(ex);
>>>>>>> be96afc2
    }
  }

  private void putIndexTemplate(final PutIndexTemplateRequest request) {
    putIndexTemplate(request, false);
  }

  private void putIndexTemplate(final PutIndexTemplateRequest request, final boolean overwrite) {
    final boolean created =
        richOpenSearchClient.template().createTemplateWithRetries(request, overwrite);
    if (created) {
      LOGGER.debug("Template [{}] was successfully created", request.name());
    } else {
      LOGGER.debug("Template [{}] was NOT created", request.name());
    }
  }

  private void createIndex(final CreateIndexRequest createIndexRequest, final String indexName) {
    final boolean created = richOpenSearchClient.index().createIndexWithRetries(createIndexRequest);
    if (created) {
      LOGGER.debug("Index [{}] was successfully created", indexName);
    } else {
      LOGGER.debug("Index [{}] was NOT created", indexName);
    }
  }

  private void createIndex(final IndexDescriptor indexDescriptor) {
<<<<<<< HEAD
    try {
      final String indexFilename =
          format(SCHEMA_OPENSEARCH_CREATE_INDEX_JSON, indexDescriptor.getIndexName());
      final InputStream description =
          OpensearchSchemaManager.class.getResourceAsStream(indexFilename);
      final var request =
          createIndexFromJson(
              StreamUtils.copyToString(description, Charset.defaultCharset()),
              indexDescriptor.getFullQualifiedName(),
              Map.of(indexDescriptor.getAlias(), new Alias.Builder().isWriteIndex(false).build()),
              getIndexSettings(indexDescriptor.getIndexName()));
      createIndex(request, indexDescriptor.getFullQualifiedName());
    } catch (final Exception e) {
      throw new OperateRuntimeException(
          "Could not create index " + indexDescriptor.getIndexName(), e);
    }
=======
    createIndex(indexDescriptor, indexDescriptor.getSchemaClasspathFilename());
>>>>>>> be96afc2
  }

  /** Reads mappings and optionally settings from json file */
  private CreateIndexRequest createIndexFromJson(
      final String json,
      final String indexName,
      final Map<String, Alias> aliases,
      final IndexSettings settings) {
    try {
      final var indexAsJSONNode = objectMapper.readTree(new StringReader(json));

      final var customSettings = getCustomSettings(settings, indexAsJSONNode);
      final var mappings = getMappings(indexAsJSONNode.get(MAPPINGS));

      return new CreateIndexRequest.Builder()
          .index(indexName)
          .aliases(aliases)
          .settings(customSettings)
          .mappings(mappings)
          .build();
    } catch (final Exception e) {
      throw new OperateRuntimeException("Could not load schema for " + indexName, e);
    }
  }

  private TypeMapping getMappings(final JsonNode mappingsAsJSON) {
    final JsonParser jsonParser =
        JsonProvider.provider().createParser(new StringReader(mappingsAsJSON.toPrettyString()));
    return TypeMapping._DESERIALIZER.deserialize(jsonParser, jsonpMapper);
  }

  private IndexSettings getCustomSettings(
      final IndexSettings defaultSettings, final JsonNode indexAsJSONNode) {
    if (indexAsJSONNode.has(SETTINGS)) {
      final var settingsJSON = indexAsJSONNode.get(SETTINGS);
      final JsonParser jsonParser =
          JsonProvider.provider().createParser(new StringReader(settingsJSON.toPrettyString()));
      final var updatedSettings = IndexSettings._DESERIALIZER.deserialize(jsonParser, jsonpMapper);
      return new IndexSettings.Builder()
          .index(defaultSettings)
          .analysis(updatedSettings.analysis())
          .build();
    }
    return defaultSettings;
  }

  private void createIndices() {
    indexDescriptors.forEach(this::createIndex);
  }

  private Optional<Map<String, Object>> fetchIsmPolicy() {
    try {
      return Optional.ofNullable(
          richOpenSearchClient.ism().getPolicy(OPERATE_DELETE_ARCHIVED_INDICES));
    } catch (final OpenSearchException e) {
      if (e.status() != 404) {
        LOGGER.error(format("Failed to get policy %s", OPERATE_DELETE_ARCHIVED_INDICES), e);
      }
      return Optional.empty();
    }
  }

  private String loadIsmPolicy() throws IOException {
    final var policyFilename =
        format(SCHEMA_OPENSEARCH_CREATE_POLICY_JSON, OPERATE_DELETE_ARCHIVED_INDICES);
    final var inputStream = OpensearchSchemaManager.class.getResourceAsStream(policyFilename);
    final var policyContent = StreamUtils.copyToString(inputStream, StandardCharsets.UTF_8);
    return policyContent.replace(
        "$MIN_INDEX_AGE", operateProperties.getArchiver().getIlmMinAgeForDeleteArchivedIndices());
  }

  private void createIsmPolicy() {
    fetchIsmPolicy()
        .ifPresentOrElse(
            ismPolicy ->
                LOGGER.warn(
                    "ISM policy {} already exists: {}.",
                    OPERATE_DELETE_ARCHIVED_INDICES,
                    ismPolicy),
            () -> {
              try {
                richOpenSearchClient
                    .ism()
                    .createPolicy(OPERATE_DELETE_ARCHIVED_INDICES, loadIsmPolicy());
                LOGGER.info(
                    "Created ISM policy {} for min age of {}.",
                    OPERATE_DELETE_ARCHIVED_INDICES,
                    operateProperties.getArchiver().getIlmMinAgeForDeleteArchivedIndices());
              } catch (final Exception e) {
                throw new OperateRuntimeException(
                    "Failed to create ISM policy " + OPERATE_DELETE_ARCHIVED_INDICES, e);
              }
            });
  }
}<|MERGE_RESOLUTION|>--- conflicted
+++ resolved
@@ -110,7 +110,6 @@
   }
 
   @Override
-<<<<<<< HEAD
   public void checkAndUpdateIndices() {
     LOGGER.info("Updating Indices with currently-configured number of replicas...");
     final String currentConfigNumberOfReplicas =
@@ -138,7 +137,9 @@
                 }
               }
             });
-=======
+  }
+
+  @Override
   public void createDefaults() {
     final OperateOpensearchProperties osConfig = operateProperties.getOpensearch();
 
@@ -200,7 +201,6 @@
             Map.of(templateDescriptor.getAlias(), new Alias.Builder().isWriteIndex(false).build()),
             getIndexSettings(templateDescriptor.getIndexName()));
     createIndex(request, indexName);
->>>>>>> be96afc2
   }
 
   @Override
@@ -473,25 +473,6 @@
       final var customSettings = getCustomSettings(templateSettings, indexAsJSONNode);
       final var mappings = getMappings(indexAsJSONNode.get(MAPPINGS));
 
-<<<<<<< HEAD
-    // This is necessary, otherwise operate won't find indexes at startup
-    final String indexName = templateDescriptor.getFullQualifiedName();
-    final String templateFileName =
-        format(SCHEMA_OPENSEARCH_CREATE_TEMPLATE_JSON, templateDescriptor.getIndexName());
-    try {
-      final InputStream description =
-          OpensearchSchemaManager.class.getResourceAsStream(templateFileName);
-      final var request =
-          createIndexFromJson(
-              StreamUtils.copyToString(description, Charset.defaultCharset()),
-              templateDescriptor.getFullQualifiedName(),
-              Map.of(
-                  templateDescriptor.getAlias(), new Alias.Builder().isWriteIndex(false).build()),
-              getIndexSettings(templateDescriptor.getIndexName()));
-      createIndex(request, indexName);
-    } catch (final Exception e) {
-      throw new OperateRuntimeException(e);
-=======
       final IndexTemplateMapping template =
           templateBuilder.mappings(mappings).settings(customSettings).build();
 
@@ -505,7 +486,6 @@
       return request;
     } catch (final Exception ex) {
       throw new OperateRuntimeException(ex);
->>>>>>> be96afc2
     }
   }
 
@@ -533,26 +513,7 @@
   }
 
   private void createIndex(final IndexDescriptor indexDescriptor) {
-<<<<<<< HEAD
-    try {
-      final String indexFilename =
-          format(SCHEMA_OPENSEARCH_CREATE_INDEX_JSON, indexDescriptor.getIndexName());
-      final InputStream description =
-          OpensearchSchemaManager.class.getResourceAsStream(indexFilename);
-      final var request =
-          createIndexFromJson(
-              StreamUtils.copyToString(description, Charset.defaultCharset()),
-              indexDescriptor.getFullQualifiedName(),
-              Map.of(indexDescriptor.getAlias(), new Alias.Builder().isWriteIndex(false).build()),
-              getIndexSettings(indexDescriptor.getIndexName()));
-      createIndex(request, indexDescriptor.getFullQualifiedName());
-    } catch (final Exception e) {
-      throw new OperateRuntimeException(
-          "Could not create index " + indexDescriptor.getIndexName(), e);
-    }
-=======
     createIndex(indexDescriptor, indexDescriptor.getSchemaClasspathFilename());
->>>>>>> be96afc2
   }
 
   /** Reads mappings and optionally settings from json file */
