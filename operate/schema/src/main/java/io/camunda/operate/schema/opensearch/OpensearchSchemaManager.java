/*
 * Copyright Camunda Services GmbH
 *
 * BY INSTALLING, DOWNLOADING, ACCESSING, USING, OR DISTRIBUTING THE SOFTWARE (“USE”), YOU INDICATE YOUR ACCEPTANCE TO AND ARE ENTERING INTO A CONTRACT WITH, THE LICENSOR ON THE TERMS SET OUT IN THIS AGREEMENT. IF YOU DO NOT AGREE TO THESE TERMS, YOU MUST NOT USE THE SOFTWARE. IF YOU ARE RECEIVING THE SOFTWARE ON BEHALF OF A LEGAL ENTITY, YOU REPRESENT AND WARRANT THAT YOU HAVE THE ACTUAL AUTHORITY TO AGREE TO THE TERMS AND CONDITIONS OF THIS AGREEMENT ON BEHALF OF SUCH ENTITY.
 * “Licensee” means you, an individual, or the entity on whose behalf you receive the Software.
 *
 * Permission is hereby granted, free of charge, to the Licensee obtaining a copy of this Software and associated documentation files to deal in the Software without restriction, including without limitation the rights to use, copy, modify, merge, publish, distribute, sublicense, and/or sell copies of the Software, and to permit persons to whom the Software is furnished to do so, subject in each case to the following conditions:
 * Condition 1: If the Licensee distributes the Software or any derivative works of the Software, the Licensee must attach this Agreement.
 * Condition 2: Without limiting other conditions in this Agreement, the grant of rights is solely for non-production use as defined below.
 * "Non-production use" means any use of the Software that is not directly related to creating products, services, or systems that generate revenue or other direct or indirect economic benefits.  Examples of permitted non-production use include personal use, educational use, research, and development. Examples of prohibited production use include, without limitation, use for commercial, for-profit, or publicly accessible systems or use for commercial or revenue-generating purposes.
 *
 * If the Licensee is in breach of the Conditions, this Agreement, including the rights granted under it, will automatically terminate with immediate effect.
 *
 * SUBJECT AS SET OUT BELOW, THE SOFTWARE IS PROVIDED “AS IS”, WITHOUT WARRANTY OF ANY KIND, EXPRESS OR IMPLIED, INCLUDING BUT NOT LIMITED TO THE WARRANTIES OF MERCHANTABILITY, FITNESS FOR A PARTICULAR PURPOSE, AND NONINFRINGEMENT. IN NO EVENT SHALL THE AUTHORS OR COPYRIGHT HOLDERS BE LIABLE FOR ANY CLAIM, DAMAGES OR OTHER LIABILITY, WHETHER IN AN ACTION OF CONTRACT, TORT OR OTHERWISE, ARISING FROM, OUT OF OR IN CONNECTION WITH THE SOFTWARE OR THE USE OR OTHER DEALINGS IN THE SOFTWARE.
 * NOTHING IN THIS AGREEMENT EXCLUDES OR RESTRICTS A PARTY’S LIABILITY FOR (A) DEATH OR PERSONAL INJURY CAUSED BY THAT PARTY’S NEGLIGENCE, (B) FRAUD, OR (C) ANY OTHER LIABILITY TO THE EXTENT THAT IT CANNOT BE LAWFULLY EXCLUDED OR RESTRICTED.
 */
package io.camunda.operate.schema.opensearch;

import static io.camunda.operate.schema.indices.AbstractIndexDescriptor.SCHEMA_FOLDER_OPENSEARCH;
import static java.lang.String.format;

import com.fasterxml.jackson.core.type.TypeReference;
import com.fasterxml.jackson.databind.JsonNode;
import com.fasterxml.jackson.databind.ObjectMapper;
import io.camunda.operate.conditions.OpensearchCondition;
import io.camunda.operate.exceptions.OperateRuntimeException;
import io.camunda.operate.property.OperateOpensearchProperties;
import io.camunda.operate.property.OperateProperties;
import io.camunda.operate.schema.IndexMapping;
import io.camunda.operate.schema.IndexMapping.IndexMappingProperty;
import io.camunda.operate.schema.SchemaManager;
import io.camunda.operate.schema.indices.IndexDescriptor;
import io.camunda.operate.schema.templates.TemplateDescriptor;
import io.camunda.operate.store.opensearch.client.sync.RichOpenSearchClient;
import io.camunda.operate.util.LambdaExceptionUtil;
import jakarta.json.spi.JsonProvider;
import jakarta.json.stream.JsonParser;
import java.io.IOException;
import java.io.InputStream;
import java.io.StringReader;
import java.nio.charset.StandardCharsets;
import java.util.*;
import java.util.stream.Collectors;
import org.opensearch.client.json.JsonpDeserializer;
import org.opensearch.client.json.jsonb.JsonbJsonpMapper;
import org.opensearch.client.opensearch._types.OpenSearchException;
import org.opensearch.client.opensearch._types.mapping.Property;
import org.opensearch.client.opensearch._types.mapping.TypeMapping;
import org.opensearch.client.opensearch.cluster.PutComponentTemplateRequest;
import org.opensearch.client.opensearch.indices.Alias;
import org.opensearch.client.opensearch.indices.CreateIndexRequest;
import org.opensearch.client.opensearch.indices.IndexSettings;
import org.opensearch.client.opensearch.indices.PutIndexTemplateRequest;
import org.opensearch.client.opensearch.indices.PutIndexTemplateRequest.Builder;
import org.opensearch.client.opensearch.indices.PutMappingRequest;
import org.opensearch.client.opensearch.indices.put_index_template.IndexTemplateMapping;
import org.slf4j.Logger;
import org.slf4j.LoggerFactory;
import org.springframework.beans.factory.annotation.Autowired;
import org.springframework.context.annotation.Conditional;
import org.springframework.context.annotation.Profile;
import org.springframework.stereotype.Component;
import org.springframework.util.StreamUtils;

@Component("schemaManager")
@Profile("!test")
@Conditional(OpensearchCondition.class)
public class OpensearchSchemaManager implements SchemaManager {
  public static final String SETTINGS = "settings";
  public static final String MAPPINGS = "mappings";
  private static final String SCHEMA_OPENSEARCH_CREATE_POLICY_JSON =
      SCHEMA_FOLDER_OPENSEARCH + "/policy/%s.json";
  private static final Logger LOGGER = LoggerFactory.getLogger(OpensearchSchemaManager.class);
  protected final OperateProperties operateProperties;

  protected final RichOpenSearchClient richOpenSearchClient;

  private final ObjectMapper objectMapper = new ObjectMapper();
  private final JsonbJsonpMapper jsonpMapper = new JsonbJsonpMapper();

  private final List<TemplateDescriptor> templateDescriptors;

  private final List<IndexDescriptor> indexDescriptors;

  @Autowired
  public OpensearchSchemaManager(
      final OperateProperties operateProperties,
      final RichOpenSearchClient richOpenSearchClient,
      final List<TemplateDescriptor> templateDescriptors,
      final List<IndexDescriptor> indexDescriptors) {
    super();
    this.operateProperties = operateProperties;
    this.richOpenSearchClient = richOpenSearchClient;
    this.templateDescriptors = templateDescriptors;
    this.indexDescriptors =
        indexDescriptors.stream()
            .filter(indexDescriptor -> !(indexDescriptor instanceof TemplateDescriptor))
            .toList();
  }

  @Override
  public void createSchema() {
    if (operateProperties.getArchiver().isIlmEnabled()) {
      createIsmPolicy();
    }
    createDefaults();
    createTemplates();
    createIndices();
  }

  @Override
  public void checkAndUpdateIndices() {
<<<<<<< HEAD
    if (operateProperties.getArchiver().isIlmEnabled()) {
      createIsmPolicy();
    }
    final String currentConfigNumberOfReplicas =
        String.valueOf(operateProperties.getOpensearch().getNumberOfReplicas());
    final Map<String, Object> allPolicies = richOpenSearchClient.ism().getAttachedPolicy("*");
    getIndexNames("*")
        .forEach(
            index -> {
              final Map<String, String> indexSettings =
                  getIndexSettingsFor(index, NUMBERS_OF_REPLICA, REFRESH_INTERVAL);
              final String currentIndexNumberOfReplicas = indexSettings.get(NUMBERS_OF_REPLICA);
              final String refreshInterval = indexSettings.get(REFRESH_INTERVAL);
              if (currentIndexNumberOfReplicas == null
                  || !currentIndexNumberOfReplicas.equals(currentConfigNumberOfReplicas)) {
                indexSettings.put(NUMBERS_OF_REPLICA, currentConfigNumberOfReplicas);
                indexSettings.put(
                    REFRESH_INTERVAL,
                    (refreshInterval == null)
                        ? operateProperties.getOpensearch().getRefreshInterval()
                        : refreshInterval);
                final boolean success = setIndexSettingsFor(indexSettings, index);
                if (success) {
                  LOGGER.debug("Successfully updated number of replicas for index {}", index);
                } else {
                  LOGGER.warn("Failed to update number of replicas for index {}", index);
                }
              }

              // Update Index policies based on ILM
              updateRetentionPolicy((LinkedHashMap<String, String>) allPolicies.get(index), index);
            });
=======
    final String currentConfigNumberOfReplicas =
        String.valueOf(operateProperties.getOpensearch().getNumberOfReplicas());

    final Map<String, String> indexSettings = new HashMap<>();
    indexSettings.put(NUMBERS_OF_REPLICA, currentConfigNumberOfReplicas);
    indexSettings.put(REFRESH_INTERVAL, operateProperties.getOpensearch().getRefreshInterval());
    final boolean success = setIndexSettingsFor(indexSettings, "*");
    if (success) {
      LOGGER.info("Successfully updated number of replicas for all indices");
    } else {
      LOGGER.warn("Failed to update number of replicas for index for all indices");
    }
>>>>>>> 9426218c
  }

  @Override
  public void createDefaults() {
    final OperateOpensearchProperties osConfig = operateProperties.getOpensearch();

    final String settingsTemplateName = settingsTemplateName();
    LOGGER.info(
        "Create default settings '{}' with {} shards and {} replicas per index.",
        settingsTemplateName,
        osConfig.getNumberOfShards(),
        osConfig.getNumberOfReplicas());

    final IndexSettings settings = getDefaultIndexSettings();
    richOpenSearchClient
        .template()
        .createComponentTemplateWithRetries(
            new PutComponentTemplateRequest.Builder()
                .name(settingsTemplateName)
                .template(t -> t.settings(settings))
                .build());
  }

  @Override
  public void createIndex(
      final IndexDescriptor indexDescriptor, final String indexClasspathResource) {
    try {
      final InputStream description =
          OpensearchSchemaManager.class.getResourceAsStream(indexClasspathResource);
      final var request =
          createIndexFromJson(
              StreamUtils.copyToString(description, StandardCharsets.UTF_8),
              indexDescriptor.getFullQualifiedName(),
              Map.of(indexDescriptor.getAlias(), new Alias.Builder().isWriteIndex(false).build()),
              getIndexSettings(indexDescriptor.getIndexName()));
      createIndex(request, indexDescriptor.getFullQualifiedName());
    } catch (final Exception e) {
      throw new OperateRuntimeException(
          "Could not create index " + indexDescriptor.getIndexName(), e);
    }
  }

  @Override
  public void createTemplate(
      final TemplateDescriptor templateDescriptor, final String templateClasspathResource) {
    final String json =
        templateClasspathResource != null
            ? readTemplateJson(templateClasspathResource)
            : readTemplateJson(templateDescriptor.getSchemaClasspathFilename());

    final PutIndexTemplateRequest indexTemplateRequest =
        prepareIndexTemplateRequest(templateDescriptor, json);
    putIndexTemplate(indexTemplateRequest);

    // This is necessary, otherwise operate won't find indexes at startup
    final String indexName = templateDescriptor.getFullQualifiedName();

    final var request =
        createIndexFromJson(
            json,
            templateDescriptor.getFullQualifiedName(),
            Map.of(templateDescriptor.getAlias(), new Alias.Builder().isWriteIndex(false).build()),
            getIndexSettings(templateDescriptor.getIndexName()));
    createIndex(request, indexName);
  }

  @Override
  public boolean setIndexSettingsFor(final Map<String, ?> settings, final String indexPattern) {
    final IndexSettings indexSettings =
        new IndexSettings.Builder()
            .refreshInterval(ri -> ri.time(((String) settings.get(REFRESH_INTERVAL))))
            .numberOfReplicas(String.valueOf(settings.get(NUMBERS_OF_REPLICA)))
            .build();
    return richOpenSearchClient.index().setIndexSettingsFor(indexSettings, indexPattern);
  }

  @Override
  public String getOrDefaultRefreshInterval(final String indexName, final String defaultValue) {
    return richOpenSearchClient.index().getOrDefaultRefreshInterval(indexName, defaultValue);
  }

  @Override
  public String getOrDefaultNumbersOfReplica(final String indexName, final String defaultValue) {
    return richOpenSearchClient.index().getOrDefaultNumbersOfReplica(indexName, defaultValue);
  }

  @Override
  public void refresh(final String indexPattern) {
    richOpenSearchClient.index().refreshWithRetries(indexPattern);
  }

  @Override
  public boolean isHealthy() {
    return richOpenSearchClient.cluster().isHealthy();
  }

  @Override
  public Set<String> getIndexNames(final String indexPattern) {
    return richOpenSearchClient.index().getIndexNamesWithRetries(indexPattern);
  }

  @Override
  public Set<String> getAliasesNames(final String indexPattern) {
    return richOpenSearchClient.index().getAliasesNamesWithRetries(indexPattern);
  }

  @Override
  public long getNumberOfDocumentsFor(final String... indexPatterns) {
    return richOpenSearchClient.index().getNumberOfDocumentsWithRetries(indexPatterns);
  }

  @Override
  public boolean deleteIndicesFor(final String indexPattern) {
    return richOpenSearchClient.index().deleteIndicesWithRetries(indexPattern);
  }

  @Override
  public boolean deleteTemplatesFor(final String deleteTemplatePattern) {
    return richOpenSearchClient.template().deleteTemplatesWithRetries(deleteTemplatePattern);
  }

  @Override
  public void removePipeline(final String pipelineName) {
    richOpenSearchClient.pipeline().removePipelineWithRetries(pipelineName);
  }

  @Override
  public boolean addPipeline(final String name, final String pipelineDefinition) {
    return richOpenSearchClient.pipeline().addPipelineWithRetries(name, pipelineDefinition);
  }

  @Override
  public Map<String, String> getIndexSettingsFor(final String indexName, final String... fields) {
    final IndexSettings indexSettings =
        richOpenSearchClient.index().getIndexSettingsWithRetries(indexName);
    final var result = new HashMap<String, String>();
    for (final String field : fields) {
      if (field.equals(REFRESH_INTERVAL)) {
        final var refreshInterval = indexSettings.refreshInterval();
        result.put(REFRESH_INTERVAL, refreshInterval != null ? refreshInterval.time() : null);
      }
      if (field.equals(NUMBERS_OF_REPLICA)) {
        result.put(NUMBERS_OF_REPLICA, indexSettings.numberOfReplicas());
      }
    }
    return result;
  }

  @Override
  public String getIndexPrefix() {
    return operateProperties.getOpensearch().getIndexPrefix();
  }

  @Override
  public Map<String, IndexMapping> getIndexMappings(final String indexNamePattern) {
    return richOpenSearchClient.index().getIndexMappings(indexNamePattern);
  }

  @Override
  public void updateSchema(final Map<IndexDescriptor, Set<IndexMappingProperty>> newFields) {
    for (final Map.Entry<IndexDescriptor, Set<IndexMappingProperty>> indexNewFields :
        newFields.entrySet()) {
      if (indexNewFields.getKey() instanceof TemplateDescriptor) {
        LOGGER.info(
            "Update template: " + ((TemplateDescriptor) indexNewFields.getKey()).getTemplateName());
        final TemplateDescriptor templateDescriptor = (TemplateDescriptor) indexNewFields.getKey();
        final String json = readTemplateJson(templateDescriptor.getSchemaClasspathFilename());
        final PutIndexTemplateRequest indexTemplateRequest =
            prepareIndexTemplateRequest(templateDescriptor, json);
        putIndexTemplate(indexTemplateRequest, true);
      }

      final Map<String, Property> properties;
      try (final JsonParser jsonParser =
          JsonProvider.provider()
              .createParser(
                  new StringReader(
                      IndexMappingProperty.toJsonString(
                          indexNewFields.getValue(), objectMapper)))) {
        properties =
            JsonpDeserializer.stringMapDeserializer(Property._DESERIALIZER)
                .deserialize(jsonParser, jsonpMapper);
      }
      final PutMappingRequest request =
          new PutMappingRequest.Builder()
              .index(indexNewFields.getKey().getAlias())
              .properties(properties)
              .build();
      LOGGER.info(
          String.format(
              "Index alias: %s. New fields will be added: %s",
              indexNewFields.getKey().getAlias(), indexNewFields.getValue()));
      richOpenSearchClient.index().putMapping(request);
    }
  }

  @Override
  public IndexMapping getExpectedIndexFields(final IndexDescriptor indexDescriptor) {
    final InputStream description =
        OpensearchSchemaManager.class.getResourceAsStream(
            indexDescriptor.getSchemaClasspathFilename());
    try {
      final String currentVersionSchema =
          StreamUtils.copyToString(description, StandardCharsets.UTF_8);
      final TypeReference<HashMap<String, Object>> type = new TypeReference<>() {};
      final Map<String, Object> mappings =
          (Map<String, Object>) objectMapper.readValue(currentVersionSchema, type).get("mappings");
      final Map<String, Object> properties = (Map<String, Object>) mappings.get("properties");
      final String dynamic = (String) mappings.get("dynamic");
      return new IndexMapping()
          .setIndexName(indexDescriptor.getIndexName())
          .setDynamic(dynamic)
          .setProperties(
              properties.entrySet().stream()
                  .map(
                      LambdaExceptionUtil.rethrowFunction(
                          entry ->
                              new IndexMappingProperty()
                                  .setName(entry.getKey())
                                  .setTypeDefinition(entry.getValue())))
                  .collect(Collectors.toSet()));
    } catch (final IOException e) {
      throw new OperateRuntimeException(e);
    }
  }

  private IndexSettings getDefaultIndexSettings() {
    final OperateOpensearchProperties osConfig = operateProperties.getOpensearch();
    return new IndexSettings.Builder()
        .numberOfShards(String.valueOf(osConfig.getNumberOfShards()))
        .numberOfReplicas(String.valueOf(osConfig.getNumberOfReplicas()))
        .build();
  }

  private IndexSettings getIndexSettings(final String indexName) {
    final OperateOpensearchProperties osConfig = operateProperties.getOpensearch();
    final var shards =
        osConfig
            .getNumberOfShardsForIndices()
            .getOrDefault(indexName, osConfig.getNumberOfShards());
    final var replicas =
        osConfig
            .getNumberOfReplicasForIndices()
            .getOrDefault(indexName, osConfig.getNumberOfReplicas());

    return new IndexSettings.Builder()
        .numberOfShards(String.valueOf(shards))
        .numberOfReplicas(String.valueOf(replicas))
        .build();
  }

  private String settingsTemplateName() {
    final OperateOpensearchProperties osConfig = operateProperties.getOpensearch();
    return format("%s_template", osConfig.getIndexPrefix());
  }

  private void createTemplates() {
    templateDescriptors.forEach(this::createTemplate);
  }

  private IndexSettings templateSettings(final TemplateDescriptor indexDescriptor) {
    final var shards =
        operateProperties
            .getOpensearch()
            .getNumberOfShardsForIndices()
            .get(indexDescriptor.getIndexName());

    final var replicas =
        operateProperties
            .getOpensearch()
            .getNumberOfReplicasForIndices()
            .get(indexDescriptor.getIndexName());

    if (shards != null || replicas != null) {
      final var indexSettingsBuilder = new IndexSettings.Builder();

      if (shards != null) {
        indexSettingsBuilder.numberOfShards(shards.toString());
      }

      if (replicas != null) {
        indexSettingsBuilder.numberOfReplicas(replicas.toString());
      }

      return indexSettingsBuilder.build();
    }
    return null;
  }

  private void createTemplate(final TemplateDescriptor templateDescriptor) {

    final String json = readTemplateJson(templateDescriptor.getSchemaClasspathFilename());

    final PutIndexTemplateRequest indexTemplateRequest =
        prepareIndexTemplateRequest(templateDescriptor, json);
    putIndexTemplate(indexTemplateRequest);

    // This is necessary, otherwise operate won't find indexes at startup
    final String indexName = templateDescriptor.getFullQualifiedName();

    final var request =
        createIndexFromJson(
            json,
            templateDescriptor.getFullQualifiedName(),
            Map.of(templateDescriptor.getAlias(), new Alias.Builder().isWriteIndex(false).build()),
            getIndexSettings(templateDescriptor.getIndexName()));
    createIndex(request, indexName);
  }

  private static String readTemplateJson(final String classPathResourceName) {
    try {
      // read settings and mappings
      final InputStream description =
          OpensearchSchemaManager.class.getResourceAsStream(classPathResourceName);
      final String json = StreamUtils.copyToString(description, StandardCharsets.UTF_8);
      return json;
    } catch (final Exception e) {
      throw new OperateRuntimeException(
          "Exception occurred when reading template JSON: " + e.getMessage(), e);
    }
  }

  private PutIndexTemplateRequest prepareIndexTemplateRequest(
      final TemplateDescriptor templateDescriptor, final String json) {
    final var templateSettings = templateSettings(templateDescriptor);
    final var templateBuilder =
        new IndexTemplateMapping.Builder()
            .aliases(templateDescriptor.getAlias(), new Alias.Builder().build());

    try {

      final var indexAsJSONNode = objectMapper.readTree(new StringReader(json));

      final var customSettings = getCustomSettings(templateSettings, indexAsJSONNode);
      final var mappings = getMappings(indexAsJSONNode.get(MAPPINGS));

      final IndexTemplateMapping template =
          templateBuilder.mappings(mappings).settings(customSettings).build();

      final PutIndexTemplateRequest request =
          new Builder()
              .name(templateDescriptor.getTemplateName())
              .indexPatterns(templateDescriptor.getIndexPattern())
              .template(template)
              .composedOf(settingsTemplateName())
              .build();
      return request;
    } catch (final Exception ex) {
      throw new OperateRuntimeException(ex);
    }
  }

  private void putIndexTemplate(final PutIndexTemplateRequest request) {
    putIndexTemplate(request, false);
  }

  private void putIndexTemplate(final PutIndexTemplateRequest request, final boolean overwrite) {
    final boolean created =
        richOpenSearchClient.template().createTemplateWithRetries(request, overwrite);
    if (created) {
      LOGGER.debug("Template [{}] was successfully created", request.name());
    } else {
      LOGGER.debug("Template [{}] was NOT created", request.name());
    }
  }

  private void createIndex(final CreateIndexRequest createIndexRequest, final String indexName) {
    final boolean created = richOpenSearchClient.index().createIndexWithRetries(createIndexRequest);
    if (created) {
      LOGGER.debug("Index [{}] was successfully created", indexName);
    } else {
      LOGGER.debug("Index [{}] was NOT created", indexName);
    }
  }

  private void createIndex(final IndexDescriptor indexDescriptor) {
    createIndex(indexDescriptor, indexDescriptor.getSchemaClasspathFilename());
  }

  /** Reads mappings and optionally settings from json file */
  private CreateIndexRequest createIndexFromJson(
      final String json,
      final String indexName,
      final Map<String, Alias> aliases,
      final IndexSettings settings) {
    try {
      final var indexAsJSONNode = objectMapper.readTree(new StringReader(json));

      final var customSettings = getCustomSettings(settings, indexAsJSONNode);
      final var mappings = getMappings(indexAsJSONNode.get(MAPPINGS));

      return new CreateIndexRequest.Builder()
          .index(indexName)
          .aliases(aliases)
          .settings(customSettings)
          .mappings(mappings)
          .build();
    } catch (final Exception e) {
      throw new OperateRuntimeException("Could not load schema for " + indexName, e);
    }
  }

  private TypeMapping getMappings(final JsonNode mappingsAsJSON) {
    final JsonParser jsonParser =
        JsonProvider.provider().createParser(new StringReader(mappingsAsJSON.toPrettyString()));
    return TypeMapping._DESERIALIZER.deserialize(jsonParser, jsonpMapper);
  }

  private IndexSettings getCustomSettings(
      final IndexSettings defaultSettings, final JsonNode indexAsJSONNode) {
    if (indexAsJSONNode.has(SETTINGS)) {
      final var settingsJSON = indexAsJSONNode.get(SETTINGS);
      final JsonParser jsonParser =
          JsonProvider.provider().createParser(new StringReader(settingsJSON.toPrettyString()));
      final var updatedSettings = IndexSettings._DESERIALIZER.deserialize(jsonParser, jsonpMapper);
      return new IndexSettings.Builder()
          .index(defaultSettings)
          .analysis(updatedSettings.analysis())
          .build();
    }
    return defaultSettings;
  }

  private void createIndices() {
    indexDescriptors.forEach(this::createIndex);
  }

  private Optional<Map<String, Object>> fetchIsmPolicy() {
    try {
      return Optional.ofNullable(
          richOpenSearchClient.ism().getPolicy(OPERATE_DELETE_ARCHIVED_INDICES));
    } catch (final OpenSearchException e) {
      if (e.status() != 404) {
        LOGGER.error(format("Failed to get policy %s", OPERATE_DELETE_ARCHIVED_INDICES), e);
      }
      return Optional.empty();
    }
  }

  private String loadIsmPolicy() throws IOException {
    final var policyFilename =
        format(SCHEMA_OPENSEARCH_CREATE_POLICY_JSON, OPERATE_DELETE_ARCHIVED_INDICES);
    final var inputStream = OpensearchSchemaManager.class.getResourceAsStream(policyFilename);
    final var policyContent = StreamUtils.copyToString(inputStream, StandardCharsets.UTF_8);
    return policyContent.replace(
        "$MIN_INDEX_AGE", operateProperties.getArchiver().getIlmMinAgeForDeleteArchivedIndices());
  }

  private void createIsmPolicy() {
    fetchIsmPolicy()
        .ifPresentOrElse(
            ismPolicy ->
                LOGGER.warn(
                    "ISM policy {} already exists: {}.",
                    OPERATE_DELETE_ARCHIVED_INDICES,
                    ismPolicy),
            () -> {
              try {
                richOpenSearchClient
                    .ism()
                    .createPolicy(OPERATE_DELETE_ARCHIVED_INDICES, loadIsmPolicy());
                LOGGER.info(
                    "Created ISM policy {} for min age of {}.",
                    OPERATE_DELETE_ARCHIVED_INDICES,
                    operateProperties.getArchiver().getIlmMinAgeForDeleteArchivedIndices());
              } catch (final Exception e) {
                throw new OperateRuntimeException(
                    "Failed to create ISM policy " + OPERATE_DELETE_ARCHIVED_INDICES, e);
              }
            });
  }

  private void updateRetentionPolicy(
      final LinkedHashMap<String, String> indexPolicy, final String index) {
    if (operateProperties.getArchiver().isIlmEnabled()
        && indexPolicy != null
        && !indexPolicy.containsKey("policy_id")) {
      LOGGER.info("Adding policy to index {}", index);
      richOpenSearchClient.ism().addPolicyToIndex(index, OPERATE_DELETE_ARCHIVED_INDICES);
    } else if (!operateProperties.getArchiver().isIlmEnabled()
        && indexPolicy != null
        && indexPolicy.containsKey("policy_id")) {
      LOGGER.info("Removing policy from index {}", index);
      richOpenSearchClient.ism().removePolicyFromIndex(index);
    }
  }
}<|MERGE_RESOLUTION|>--- conflicted
+++ resolved
@@ -110,40 +110,9 @@
 
   @Override
   public void checkAndUpdateIndices() {
-<<<<<<< HEAD
     if (operateProperties.getArchiver().isIlmEnabled()) {
       createIsmPolicy();
     }
-    final String currentConfigNumberOfReplicas =
-        String.valueOf(operateProperties.getOpensearch().getNumberOfReplicas());
-    final Map<String, Object> allPolicies = richOpenSearchClient.ism().getAttachedPolicy("*");
-    getIndexNames("*")
-        .forEach(
-            index -> {
-              final Map<String, String> indexSettings =
-                  getIndexSettingsFor(index, NUMBERS_OF_REPLICA, REFRESH_INTERVAL);
-              final String currentIndexNumberOfReplicas = indexSettings.get(NUMBERS_OF_REPLICA);
-              final String refreshInterval = indexSettings.get(REFRESH_INTERVAL);
-              if (currentIndexNumberOfReplicas == null
-                  || !currentIndexNumberOfReplicas.equals(currentConfigNumberOfReplicas)) {
-                indexSettings.put(NUMBERS_OF_REPLICA, currentConfigNumberOfReplicas);
-                indexSettings.put(
-                    REFRESH_INTERVAL,
-                    (refreshInterval == null)
-                        ? operateProperties.getOpensearch().getRefreshInterval()
-                        : refreshInterval);
-                final boolean success = setIndexSettingsFor(indexSettings, index);
-                if (success) {
-                  LOGGER.debug("Successfully updated number of replicas for index {}", index);
-                } else {
-                  LOGGER.warn("Failed to update number of replicas for index {}", index);
-                }
-              }
-
-              // Update Index policies based on ILM
-              updateRetentionPolicy((LinkedHashMap<String, String>) allPolicies.get(index), index);
-            });
-=======
     final String currentConfigNumberOfReplicas =
         String.valueOf(operateProperties.getOpensearch().getNumberOfReplicas());
 
@@ -156,7 +125,14 @@
     } else {
       LOGGER.warn("Failed to update number of replicas for index for all indices");
     }
->>>>>>> 9426218c
+    final Map<String, Object> allPolicies = richOpenSearchClient.ism().getAttachedPolicy("*");
+    getIndexNames("*")
+        .forEach(
+            index -> {
+
+              // Update Index policies based on ILM
+              updateRetentionPolicy((LinkedHashMap<String, String>) allPolicies.get(index), index);
+            });
   }
 
   @Override
