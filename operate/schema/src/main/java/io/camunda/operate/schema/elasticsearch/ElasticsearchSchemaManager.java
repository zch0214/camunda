/*
 * Copyright Camunda Services GmbH
 *
 * BY INSTALLING, DOWNLOADING, ACCESSING, USING, OR DISTRIBUTING THE SOFTWARE (“USE”), YOU INDICATE YOUR ACCEPTANCE TO AND ARE ENTERING INTO A CONTRACT WITH, THE LICENSOR ON THE TERMS SET OUT IN THIS AGREEMENT. IF YOU DO NOT AGREE TO THESE TERMS, YOU MUST NOT USE THE SOFTWARE. IF YOU ARE RECEIVING THE SOFTWARE ON BEHALF OF A LEGAL ENTITY, YOU REPRESENT AND WARRANT THAT YOU HAVE THE ACTUAL AUTHORITY TO AGREE TO THE TERMS AND CONDITIONS OF THIS AGREEMENT ON BEHALF OF SUCH ENTITY.
 * “Licensee” means you, an individual, or the entity on whose behalf you receive the Software.
 *
 * Permission is hereby granted, free of charge, to the Licensee obtaining a copy of this Software and associated documentation files to deal in the Software without restriction, including without limitation the rights to use, copy, modify, merge, publish, distribute, sublicense, and/or sell copies of the Software, and to permit persons to whom the Software is furnished to do so, subject in each case to the following conditions:
 * Condition 1: If the Licensee distributes the Software or any derivative works of the Software, the Licensee must attach this Agreement.
 * Condition 2: Without limiting other conditions in this Agreement, the grant of rights is solely for non-production use as defined below.
 * "Non-production use" means any use of the Software that is not directly related to creating products, services, or systems that generate revenue or other direct or indirect economic benefits.  Examples of permitted non-production use include personal use, educational use, research, and development. Examples of prohibited production use include, without limitation, use for commercial, for-profit, or publicly accessible systems or use for commercial or revenue-generating purposes.
 *
 * If the Licensee is in breach of the Conditions, this Agreement, including the rights granted under it, will automatically terminate with immediate effect.
 *
 * SUBJECT AS SET OUT BELOW, THE SOFTWARE IS PROVIDED “AS IS”, WITHOUT WARRANTY OF ANY KIND, EXPRESS OR IMPLIED, INCLUDING BUT NOT LIMITED TO THE WARRANTIES OF MERCHANTABILITY, FITNESS FOR A PARTICULAR PURPOSE, AND NONINFRINGEMENT. IN NO EVENT SHALL THE AUTHORS OR COPYRIGHT HOLDERS BE LIABLE FOR ANY CLAIM, DAMAGES OR OTHER LIABILITY, WHETHER IN AN ACTION OF CONTRACT, TORT OR OTHERWISE, ARISING FROM, OUT OF OR IN CONNECTION WITH THE SOFTWARE OR THE USE OR OTHER DEALINGS IN THE SOFTWARE.
 * NOTHING IN THIS AGREEMENT EXCLUDES OR RESTRICTS A PARTY’S LIABILITY FOR (A) DEATH OR PERSONAL INJURY CAUSED BY THAT PARTY’S NEGLIGENCE, (B) FRAUD, OR (C) ANY OTHER LIABILITY TO THE EXTENT THAT IT CANNOT BE LAWFULLY EXCLUDED OR RESTRICTED.
 */
package io.camunda.operate.schema.elasticsearch;

import com.fasterxml.jackson.core.type.TypeReference;
import com.fasterxml.jackson.databind.ObjectMapper;
import io.camunda.operate.conditions.ElasticsearchCondition;
import io.camunda.operate.exceptions.OperateRuntimeException;
import io.camunda.operate.property.OperateElasticsearchProperties;
import io.camunda.operate.property.OperateProperties;
import io.camunda.operate.schema.IndexMapping;
import io.camunda.operate.schema.IndexMapping.IndexMappingProperty;
import io.camunda.operate.schema.SchemaManager;
import io.camunda.operate.schema.indices.AbstractIndexDescriptor;
import io.camunda.operate.schema.indices.IndexDescriptor;
import io.camunda.operate.schema.templates.TemplateDescriptor;
import io.camunda.operate.store.elasticsearch.RetryElasticsearchClient;
import io.camunda.operate.util.ElasticsearchJSONUtil;
import java.io.IOException;
import java.io.InputStream;
import java.nio.charset.StandardCharsets;
import java.util.Collections;
import java.util.HashMap;
import java.util.List;
import java.util.Map;
import java.util.Set;
import java.util.stream.Collectors;
import org.elasticsearch.action.admin.indices.alias.Alias;
import org.elasticsearch.client.indexlifecycle.DeleteAction;
import org.elasticsearch.client.indexlifecycle.LifecycleAction;
import org.elasticsearch.client.indexlifecycle.LifecyclePolicy;
import org.elasticsearch.client.indexlifecycle.Phase;
import org.elasticsearch.client.indexlifecycle.PutLifecyclePolicyRequest;
import org.elasticsearch.client.indices.CreateIndexRequest;
import org.elasticsearch.client.indices.PutComponentTemplateRequest;
import org.elasticsearch.client.indices.PutComposableIndexTemplateRequest;
import org.elasticsearch.client.indices.PutIndexTemplateRequest;
import org.elasticsearch.client.indices.PutMappingRequest;
import org.elasticsearch.cluster.metadata.AliasMetadata;
import org.elasticsearch.cluster.metadata.ComponentTemplate;
import org.elasticsearch.cluster.metadata.ComposableIndexTemplate;
import org.elasticsearch.cluster.metadata.Template;
import org.elasticsearch.common.compress.CompressedXContent;
import org.elasticsearch.common.settings.Settings;
import org.elasticsearch.core.TimeValue;
import org.elasticsearch.xcontent.XContentType;
import org.slf4j.Logger;
import org.slf4j.LoggerFactory;
import org.springframework.beans.factory.annotation.Autowired;
import org.springframework.context.annotation.Conditional;
import org.springframework.context.annotation.Profile;
import org.springframework.stereotype.Component;
import org.springframework.util.StreamUtils;

@Conditional(ElasticsearchCondition.class)
@Component("schemaManager")
@Profile("!test")
public class ElasticsearchSchemaManager implements SchemaManager {

  private static final Logger LOGGER = LoggerFactory.getLogger(ElasticsearchSchemaManager.class);

  private static final String NUMBER_OF_SHARDS = "index.number_of_shards";
  private static final String NUMBER_OF_REPLICAS = "index.number_of_replicas";

  @Autowired protected RetryElasticsearchClient retryElasticsearchClient;
  @Autowired protected OperateProperties operateProperties;
  @Autowired private List<AbstractIndexDescriptor> indexDescriptors;
  @Autowired private List<TemplateDescriptor> templateDescriptors;
  @Autowired private ObjectMapper objectMapper;

  @Override
  public void createSchema() {
    if (operateProperties.getArchiver().isIlmEnabled()) {
      createIndexLifeCycles();
    }
    createDefaults();
    createTemplates();
    createIndices();
  }

  @Override
  public void checkAndUpdateIndices() {
    LOGGER.info("Updating Indices with currently-configured number of replicas...");
    final String currentConfigNumberOfReplicas =
        String.valueOf(operateProperties.getElasticsearch().getNumberOfReplicas());
<<<<<<< HEAD
    getIndexNames("*")
        .forEach(
            index -> {
              final Map<String, String> indexSettings =
                  getIndexSettingsFor(index, NUMBERS_OF_REPLICA);
              final String currentIndexNumberOfReplicas = indexSettings.get(NUMBERS_OF_REPLICA);
              if (currentIndexNumberOfReplicas == null
                  || !currentIndexNumberOfReplicas.equals(currentConfigNumberOfReplicas)) {
                indexSettings.put(NUMBERS_OF_REPLICA, currentConfigNumberOfReplicas);
                final boolean success = setIndexSettingsFor(indexSettings, index);
                if (success) {
                  LOGGER.info("Successfully updated number of replicas for index {}", index);
                } else {
                  LOGGER.warn("Failed to update number of replicas for index {}", index);
                }
              }
            });

    // Updates Index policy
    if (operateProperties.getArchiver().isIlmEnabled()) {
      retryElasticsearchClient.setIndexSettingsFor(
          Settings.builder().put(INDEX_LIFECYCLE_NAME, OPERATE_DELETE_ARCHIVED_INDICES).build(),
          "*");
    } else {
      retryElasticsearchClient.deleteIndexPolicyFor("*");
=======

    final Map<String, String> indexSettings = new HashMap<>();
    indexSettings.put(NUMBERS_OF_REPLICA, currentConfigNumberOfReplicas);
    indexSettings.put(REFRESH_INTERVAL, operateProperties.getElasticsearch().getRefreshInterval());
    final boolean success = setIndexSettingsFor(indexSettings, "*");
    if (success) {
      LOGGER.info("Successfully updated number of replicas for all indices");
    } else {
      LOGGER.warn("Failed to update number of replicas for for all indices");
>>>>>>> 9426218c
    }
  }

  @Override
  public void createDefaults() {
    final OperateElasticsearchProperties elsConfig = operateProperties.getElasticsearch();
    final String settingsTemplate = settingsTemplateName();
    LOGGER.info(
        "Create default settings from '{}' with {} shards and {} replicas per index.",
        settingsTemplate,
        elsConfig.getNumberOfShards(),
        elsConfig.getNumberOfReplicas());

    final Settings settings = getDefaultIndexSettings();

    final Template template = new Template(settings, null, null);
    final ComponentTemplate componentTemplate = new ComponentTemplate(template, null, null);
    final PutComponentTemplateRequest request =
        new PutComponentTemplateRequest()
            .name(settingsTemplate)
            .componentTemplate(componentTemplate);
    retryElasticsearchClient.createComponentTemplate(request);
  }

  @Override
  public void createIndex(
      final IndexDescriptor indexDescriptor, final String indexClasspathResource) {
    final Map<String, Object> indexDescription =
        ElasticsearchJSONUtil.readJSONFileToMap(indexClasspathResource);
    createIndex(
        new CreateIndexRequest(indexDescriptor.getFullQualifiedName())
            .source(indexDescription)
            .aliases(Set.of(new Alias(indexDescriptor.getAlias()).writeIndex(false)))
            .settings(getIndexSettings(indexDescriptor.getIndexName())),
        indexDescriptor.getFullQualifiedName());
  }

  @Override
  public void createTemplate(
      final TemplateDescriptor templateDescriptor, final String templateClasspathResource) {
    final PutComposableIndexTemplateRequest request =
        prepareComposableTemplateRequest(templateDescriptor, templateClasspathResource);
    putIndexTemplate(request);

    // This is necessary, otherwise operate won't find indexes at startup
    final String indexName = templateDescriptor.getFullQualifiedName();
    final var createIndexRequest =
        new CreateIndexRequest(indexName)
            .aliases(Set.of(new Alias(templateDescriptor.getAlias()).writeIndex(false)))
            .settings(getIndexSettings(templateDescriptor.getIndexName()));
    createIndex(createIndexRequest, indexName);
  }

  @Override
  public boolean setIndexSettingsFor(final Map<String, ?> settings, final String indexPattern) {
    return retryElasticsearchClient.setIndexSettingsFor(
        Settings.builder().loadFromMap(settings).build(), indexPattern);
  }

  @Override
  public String getOrDefaultRefreshInterval(final String indexName, final String defaultValue) {
    return retryElasticsearchClient.getOrDefaultRefreshInterval(indexName, defaultValue);
  }

  @Override
  public String getOrDefaultNumbersOfReplica(final String indexName, final String defaultValue) {
    return retryElasticsearchClient.getOrDefaultNumbersOfReplica(indexName, defaultValue);
  }

  @Override
  public void refresh(final String indexPattern) {
    retryElasticsearchClient.refresh(indexPattern);
  }

  @Override
  public boolean isHealthy() {
    return retryElasticsearchClient.isHealthy();
  }

  @Override
  public Set<String> getIndexNames(final String indexPattern) {
    return retryElasticsearchClient.getIndexNames(indexPattern);
  }

  @Override
  public Set<String> getAliasesNames(final String indexPattern) {
    return retryElasticsearchClient.getAliasesNames(indexPattern);
  }

  @Override
  public long getNumberOfDocumentsFor(final String... indexPatterns) {
    return retryElasticsearchClient.getNumberOfDocumentsFor(indexPatterns);
  }

  @Override
  public boolean deleteIndicesFor(final String indexPattern) {
    return retryElasticsearchClient.deleteIndicesFor(indexPattern);
  }

  @Override
  public boolean deleteTemplatesFor(final String deleteTemplatePattern) {
    return retryElasticsearchClient.deleteTemplatesFor(deleteTemplatePattern);
  }

  @Override
  public void removePipeline(final String pipelineName) {
    retryElasticsearchClient.removePipeline(pipelineName);
  }

  @Override
  public boolean addPipeline(final String name, final String pipelineDefinition) {
    return retryElasticsearchClient.addPipeline(name, pipelineDefinition);
  }

  @Override
  public Map<String, String> getIndexSettingsFor(final String indexName, final String... fields) {
    return retryElasticsearchClient.getIndexSettingsFor(indexName, fields);
  }

  @Override
  public String getIndexPrefix() {
    return operateProperties.getElasticsearch().getIndexPrefix();
  }

  @Override
  public Map<String, IndexMapping> getIndexMappings(final String indexName) {
    return retryElasticsearchClient.getIndexMappings(indexName);
  }

  @Override
  public void updateSchema(final Map<IndexDescriptor, Set<IndexMappingProperty>> newFields) {
    for (final Map.Entry<IndexDescriptor, Set<IndexMappingProperty>> indexNewFields :
        newFields.entrySet()) {
      if (indexNewFields.getKey() instanceof TemplateDescriptor) {
        LOGGER.info(
            "Update template: " + ((TemplateDescriptor) indexNewFields.getKey()).getTemplateName());
        final TemplateDescriptor templateDescriptor = (TemplateDescriptor) indexNewFields.getKey();
        final PutComposableIndexTemplateRequest request =
            prepareComposableTemplateRequest(templateDescriptor, null);
        putIndexTemplate(request, true);
      }
      final PutMappingRequest request = new PutMappingRequest(indexNewFields.getKey().getAlias());
      request.source(
          "{\"properties\":"
              + IndexMappingProperty.toJsonString(indexNewFields.getValue(), objectMapper)
              + "}",
          XContentType.JSON);
      LOGGER.info(
          String.format(
              "Index alias: %s. New fields will be added: %s",
              indexNewFields.getKey().getAlias(), indexNewFields.getValue()));
      retryElasticsearchClient.putMapping(request);
    }
  }

  @Override
  public IndexMapping getExpectedIndexFields(final IndexDescriptor indexDescriptor) {
    final InputStream description =
        ElasticsearchSchemaManager.class.getResourceAsStream(
            indexDescriptor.getSchemaClasspathFilename());
    try {
      final String currentVersionSchema =
          StreamUtils.copyToString(description, StandardCharsets.UTF_8);
      final TypeReference<HashMap<String, Object>> type = new TypeReference<>() {};
      final Map<String, Object> mappings =
          (Map<String, Object>) objectMapper.readValue(currentVersionSchema, type).get("mappings");
      final Map<String, Object> properties = (Map<String, Object>) mappings.get("properties");
      final String dynamic = (String) mappings.get("dynamic");
      return new IndexMapping()
          .setIndexName(indexDescriptor.getIndexName())
          .setDynamic(dynamic)
          .setProperties(
              properties.entrySet().stream()
                  .map(
                      entry ->
                          new IndexMappingProperty()
                              .setName(entry.getKey())
                              .setTypeDefinition(entry.getValue()))
                  .collect(Collectors.toSet()));
    } catch (final IOException e) {
      throw new OperateRuntimeException(e);
    }
  }

  public void testStuff() {
    retryElasticsearchClient.setIndexSettingsFor(
        Settings.builder().put(INDEX_LIFECYCLE_NAME, "policy_1").build(), "index*");
  }

  private String settingsTemplateName() {
    final OperateElasticsearchProperties elsConfig = operateProperties.getElasticsearch();
    return String.format("%s_template", elsConfig.getIndexPrefix());
  }

  private Settings getDefaultIndexSettings() {
    final OperateElasticsearchProperties elsConfig = operateProperties.getElasticsearch();
    return Settings.builder()
        .put(NUMBER_OF_SHARDS, elsConfig.getNumberOfShards())
        .put(NUMBER_OF_REPLICAS, elsConfig.getNumberOfReplicas())
        .build();
  }

  private Settings getIndexSettings(final String indexName) {
    final OperateElasticsearchProperties elsConfig = operateProperties.getElasticsearch();
    final var shards =
        elsConfig
            .getNumberOfShardsForIndices()
            .getOrDefault(indexName, elsConfig.getNumberOfShards());
    final var replicas =
        elsConfig
            .getNumberOfReplicasForIndices()
            .getOrDefault(indexName, elsConfig.getNumberOfReplicas());
    return Settings.builder()
        .put(NUMBER_OF_SHARDS, shards)
        .put(NUMBER_OF_REPLICAS, replicas)
        .build();
  }

  private void createIndexLifeCycles() {
    final TimeValue timeValue =
        TimeValue.parseTimeValue(
            operateProperties.getArchiver().getIlmMinAgeForDeleteArchivedIndices(),
            "IndexLifeCycle " + INDEX_LIFECYCLE_NAME);
    LOGGER.info(
        "Create Index Lifecycle {} for min age of {} ",
        OPERATE_DELETE_ARCHIVED_INDICES,
        timeValue.getStringRep());
    final Map<String, Phase> phases = new HashMap<>();
    final Map<String, LifecycleAction> deleteActions =
        Collections.singletonMap(DeleteAction.NAME, new DeleteAction());
    phases.put(DELETE_PHASE, new Phase(DELETE_PHASE, timeValue, deleteActions));

    final LifecyclePolicy policy = new LifecyclePolicy(OPERATE_DELETE_ARCHIVED_INDICES, phases);
    final PutLifecyclePolicyRequest request = new PutLifecyclePolicyRequest(policy);
    retryElasticsearchClient.putLifeCyclePolicy(request);
  }

  private void createIndices() {
    indexDescriptors.forEach(this::createIndex);
  }

  private void createTemplates() {
    templateDescriptors.forEach(this::createTemplate);
  }

  private void createIndex(final IndexDescriptor indexDescriptor) {
    createIndex(indexDescriptor, indexDescriptor.getSchemaClasspathFilename());
  }

  private void createTemplate(final TemplateDescriptor templateDescriptor) {
    createTemplate(templateDescriptor, null);
  }

  private PutComposableIndexTemplateRequest prepareComposableTemplateRequest(
      final TemplateDescriptor templateDescriptor, final String templateClasspathResource) {
    final String templateResourceName =
        templateClasspathResource != null
            ? templateClasspathResource
            : templateDescriptor.getSchemaClasspathFilename();

    final Template template = getTemplateFrom(templateDescriptor, templateResourceName);
    final ComposableIndexTemplate composableTemplate =
        new ComposableIndexTemplate.Builder()
            .indexPatterns(List.of(templateDescriptor.getIndexPattern()))
            .template(template)
            .componentTemplates(List.of(settingsTemplateName()))
            .build();
    final PutComposableIndexTemplateRequest request =
        new PutComposableIndexTemplateRequest()
            .name(templateDescriptor.getTemplateName())
            .indexTemplate(composableTemplate);
    return request;
  }

  private void overrideTemplateSettings(
      final Map<String, Object> templateConfig, final TemplateDescriptor templateDescriptor) {
    final Settings indexSettings = getIndexSettings(templateDescriptor.getIndexName());
    final Map<String, Object> settings =
        (Map<String, Object>) templateConfig.getOrDefault("settings", new HashMap<>());
    final Map<String, Object> index =
        (Map<String, Object>) settings.getOrDefault("index", new HashMap<>());
    index.put("number_of_shards", indexSettings.get(NUMBER_OF_SHARDS));
    index.put("number_of_replicas", indexSettings.get(NUMBER_OF_REPLICAS));
    settings.put("index", index);
    templateConfig.put("settings", settings);
  }

  private Template getTemplateFrom(
      final TemplateDescriptor templateDescriptor, final String templateFilename) {
    // Easiest way to create Template from json file: create 'old' request ang retrieve needed info
    final Map<String, Object> templateConfig =
        ElasticsearchJSONUtil.readJSONFileToMap(templateFilename);
    overrideTemplateSettings(templateConfig, templateDescriptor);
    final PutIndexTemplateRequest ptr =
        new PutIndexTemplateRequest(templateDescriptor.getTemplateName()).source(templateConfig);
    try {
      final Map<String, AliasMetadata> aliases =
          Map.of(
              templateDescriptor.getAlias(),
              AliasMetadata.builder(templateDescriptor.getAlias()).build());
      return new Template(ptr.settings(), new CompressedXContent(ptr.mappings()), aliases);
    } catch (final IOException e) {
      throw new OperateRuntimeException(
          String.format("Error in reading mappings for %s ", templateDescriptor.getTemplateName()),
          e);
    }
  }

  private void createIndex(final CreateIndexRequest createIndexRequest, final String indexName) {
    final boolean created = retryElasticsearchClient.createIndex(createIndexRequest);
    if (created) {
      LOGGER.debug("Index [{}] was successfully created", indexName);
    } else {
      LOGGER.debug("Index [{}] was NOT created", indexName);
    }
  }

  private void putIndexTemplate(final PutComposableIndexTemplateRequest request) {
    putIndexTemplate(request, false);
  }

  private void putIndexTemplate(
      final PutComposableIndexTemplateRequest request, final boolean overwrite) {
    final boolean created = retryElasticsearchClient.createTemplate(request, overwrite);
    if (created) {
      LOGGER.debug("Template [{}] was successfully created", request.name());
    } else {
      LOGGER.debug("Template [{}] was NOT created", request.name());
    }
  }
}<|MERGE_RESOLUTION|>--- conflicted
+++ resolved
@@ -97,33 +97,6 @@
     LOGGER.info("Updating Indices with currently-configured number of replicas...");
     final String currentConfigNumberOfReplicas =
         String.valueOf(operateProperties.getElasticsearch().getNumberOfReplicas());
-<<<<<<< HEAD
-    getIndexNames("*")
-        .forEach(
-            index -> {
-              final Map<String, String> indexSettings =
-                  getIndexSettingsFor(index, NUMBERS_OF_REPLICA);
-              final String currentIndexNumberOfReplicas = indexSettings.get(NUMBERS_OF_REPLICA);
-              if (currentIndexNumberOfReplicas == null
-                  || !currentIndexNumberOfReplicas.equals(currentConfigNumberOfReplicas)) {
-                indexSettings.put(NUMBERS_OF_REPLICA, currentConfigNumberOfReplicas);
-                final boolean success = setIndexSettingsFor(indexSettings, index);
-                if (success) {
-                  LOGGER.info("Successfully updated number of replicas for index {}", index);
-                } else {
-                  LOGGER.warn("Failed to update number of replicas for index {}", index);
-                }
-              }
-            });
-
-    // Updates Index policy
-    if (operateProperties.getArchiver().isIlmEnabled()) {
-      retryElasticsearchClient.setIndexSettingsFor(
-          Settings.builder().put(INDEX_LIFECYCLE_NAME, OPERATE_DELETE_ARCHIVED_INDICES).build(),
-          "*");
-    } else {
-      retryElasticsearchClient.deleteIndexPolicyFor("*");
-=======
 
     final Map<String, String> indexSettings = new HashMap<>();
     indexSettings.put(NUMBERS_OF_REPLICA, currentConfigNumberOfReplicas);
@@ -133,7 +106,14 @@
       LOGGER.info("Successfully updated number of replicas for all indices");
     } else {
       LOGGER.warn("Failed to update number of replicas for for all indices");
->>>>>>> 9426218c
+    }
+
+    if (operateProperties.getArchiver().isIlmEnabled()) {
+      retryElasticsearchClient.setIndexSettingsFor(
+          Settings.builder().put(INDEX_LIFECYCLE_NAME, OPERATE_DELETE_ARCHIVED_INDICES).build(),
+          "*");
+    } else {
+      retryElasticsearchClient.deleteIndexPolicyFor("*");
     }
   }
 
@@ -318,11 +298,6 @@
     }
   }
 
-  public void testStuff() {
-    retryElasticsearchClient.setIndexSettingsFor(
-        Settings.builder().put(INDEX_LIFECYCLE_NAME, "policy_1").build(), "index*");
-  }
-
   private String settingsTemplateName() {
     final OperateElasticsearchProperties elsConfig = operateProperties.getElasticsearch();
     return String.format("%s_template", elsConfig.getIndexPrefix());
